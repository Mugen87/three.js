<!DOCTYPE html>
<html lang="en">
	<head>
		<title>three.js webgl - gpgpu - flocking</title>
		<meta charset="utf-8">
		<meta name="viewport" content="width=device-width, user-scalable=no, minimum-scale=1.0, maximum-scale=1.0">
		<style>
			body {
				background-color: #ffffff;
				margin: 0px;
				overflow: hidden;
				font-family:Monospace;
				font-size:13px;
				text-align:center;
				text-align:center;
				cursor: pointer;
			}

			a {
				color:#0078ff;
			}

			#info {
				color: #000;
				position: absolute;
				top: 10px;
				width: 100%;
			}

		</style>
	</head>
	<body>

		<div id="info">
			<a href="http://threejs.org" target="_blank">three.js</a> - <span id="birds"></span> webgl gpgpu birds<br/>
			Select <span id="options"></span> birds<br/>
			Move mouse to disturb birds.
			
		</div>

		<script src="../build/three.min.js"></script>
		<script src="js/Detector.js"></script>
		<script src="js/libs/stats.min.js"></script>
		<script src="js/libs/dat.gui.min.js"></script>

		<script src="js/SimulationRenderer.js"></script>

		<!--
		TODO: If you're reading this, you may wish to improve this example by
			- Create a better shading for the birds?
			- Refactoring the SimulationRenderer to a more generic TextureRenderer / making the GPGPU workflow easier?

		-->



		<!-- pass through vertex shader -->
		<script id="vertexShader" type="x-shader/x-vertex">

			void main()	{

				gl_Position = vec4( position, 1.0 );

			}

		</script>

		<!-- pass through fragment shader -->
		<script id="fragmentShader" type="x-shader/x-fragment">

			uniform vec2 resolution;
			uniform float time;
			uniform sampler2D texture;

			void main()	{

				vec2 uv = gl_FragCoord.xy / resolution.xy;

				vec3 color = texture2D( texture, uv ).xyz;

				gl_FragColor=vec4(color, 1.0);

			}

		</script>
		<!-- end pass through shaders -->

		<!-- shader for bird's position -->
		<script id="fragmentShaderPosition" type="x-shader/x-fragment">

			uniform vec2 resolution;
			uniform float time;
			uniform float delta;
			uniform sampler2D textureVelocity;
			uniform sampler2D texturePosition;

			void main()	{

				vec2 uv = gl_FragCoord.xy / resolution.xy;
				vec4 tmpPos = texture2D( texturePosition, uv );
				vec3 position = tmpPos.xyz;
				vec3 velocity = texture2D( textureVelocity, uv ).xyz;

				float phase = tmpPos.w;

				phase = mod( ( phase + delta +
					length( velocity.xz ) * delta * 3. +
					max( velocity.y, 0.0 ) * delta * 6. ), 62.83 );

				gl_FragColor = vec4( position + velocity * delta * 15. , phase );

			}

		</script>

		<!-- shader for bird's velocity -->
		<script id="fragmentShaderVelocity" type="x-shader/x-fragment">

			uniform vec2 resolution;
			uniform float time;
			uniform float testing;
			uniform float delta; // about 0.016
			uniform float seperationDistance; // 20
			uniform float alignmentDistance; // 40
			uniform float cohesionDistance; // 
			uniform float freedomFactor;
			uniform vec3 predator;


			uniform sampler2D textureVelocity;
			uniform sampler2D texturePosition;

			const float width = WIDTH;
			const float height = WIDTH;

			const float PI = 3.141592653589793;
			const float PI_2 = PI * 2.0;
			// const float VISION = PI * 0.55;

			float zoneRadius = 40.0;
			float zoneRadiusSquared = zoneRadius * zoneRadius;

			float separationThresh = 0.45;
			float alignmentThresh = 0.65;

			const float UPPER_BOUNDS = 400.0;
			const float LOWER_BOUNDS = -UPPER_BOUNDS;

			const float SPEED_LIMIT = 9.0;

			float rand(vec2 co){
			    return fract(sin(dot(co.xy ,vec2(12.9898,78.233))) * 43758.5453);
			}

			void main()	{

				zoneRadius = seperationDistance + alignmentDistance + cohesionDistance;
				separationThresh = seperationDistance / zoneRadius;
				alignmentThresh = ( seperationDistance + alignmentDistance ) / zoneRadius;
				zoneRadiusSquared = zoneRadius * zoneRadius;


				vec2 uv = gl_FragCoord.xy / resolution.xy;
				vec3 birdPosition, birdVelocity;

				vec3 selfPosition = texture2D( texturePosition, uv ).xyz;
				vec3 selfVelocity = texture2D( textureVelocity, uv ).xyz;

				float dist;
				vec3 dir; // direction
				float distSquared;

				float seperationSquared = seperationDistance * seperationDistance;
				float cohesionSquared = cohesionDistance * cohesionDistance;

				float f;
				float percent;

				vec3 velocity = selfVelocity;

				float limit = SPEED_LIMIT;

				dir = predator * UPPER_BOUNDS - selfPosition;
				dir.z = 0.;
				// dir.z *= 0.6;
				dist = length( dir );
				distSquared = dist * dist;

				float preyRadius = 150.0;
				float preyRadiusSq = preyRadius * preyRadius;

				
				// move birds away from predator
				if (dist < preyRadius) {

					f = ( distSquared / preyRadiusSq - 1.0 ) * delta * 100.;
					velocity += normalize( dir ) * f;
					limit += 5.0;
				}


				// if (testing == 0.0) {}
				// if ( rand( uv + time ) < freedomFactor ) {}


				// Attract flocks to the center
				vec3 central = vec3( 0., 0., 0. );
				dir = selfPosition - central;
				dist = length( dir );
				dir.y *= 2.5;
				velocity -= normalize( dir ) * delta * 5.;

				for (float y=0.0;y<height;y++) {
					for (float x=0.0;x<width;x++) {

						if (
							x == gl_FragCoord.x && y == gl_FragCoord.y) continue;

						birdPosition = texture2D( texturePosition,
							vec2( x / resolution.x,  y / resolution.y ) ).xyz;

						dir = birdPosition - selfPosition;
						dist = length(dir);
						distSquared = dist * dist;

						if ( dist > 0.0 && distSquared < zoneRadiusSquared ) {

							percent = distSquared / zoneRadiusSquared;

							if ( percent < separationThresh ) { // low

								// Separation - Move apart for comfort
								f = (separationThresh / percent - 1.0) * delta;
								velocity -= normalize(dir) * f;

							} else if ( percent < alignmentThresh ) { // high

								// Alignment - fly the same direction
								float threshDelta = alignmentThresh - separationThresh;
								float adjustedPercent = ( percent - separationThresh ) / threshDelta;

								birdVelocity = texture2D( textureVelocity, vec2(x/resolution.x, y/resolution.y) ).xyz;
								
								f = ( 0.5 - cos( adjustedPercent * PI_2 ) * 0.5 + 0.5 ) * delta;
								velocity += normalize(birdVelocity) * f;

							} else {

								// Attraction / Cohesion - move closer
								float threshDelta = 1.0 - alignmentThresh;
								float adjustedPercent = ( percent - alignmentThresh ) / threshDelta;

								 f = ( 0.5 - ( cos( adjustedPercent * PI_2 ) * -0.5 + 0.5 ) ) * delta;

								 velocity += normalize(dir) * f;

							}

						}

					}

				}

				

				// this make tends to fly around than down or up
				// if (velocity.y > 0.) velocity.y *= (1. - 0.2 * delta);

				// Speed Limits
				if ( length( velocity ) > limit ) {
					velocity = normalize( velocity ) * limit;
				}

				gl_FragColor = vec4( velocity, 1.0 );

			}

		</script>

		<script type="x-shader/x-vertex" id="birdVS">

			attribute vec2 reference;
			attribute float birdVertex;

			attribute vec3 birdColor;
			
			uniform sampler2D texturePosition;
			uniform sampler2D textureVelocity;

			varying vec4 vColor;
			varying float z;

			uniform float time;

			void main() {

				vec4 tmpPos = texture2D( texturePosition, reference );
				vec3 pos = tmpPos.xyz;
				vec3 velocity = normalize(texture2D( textureVelocity, reference ).xyz);

				vec3 newPosition = position;

				if ( birdVertex == 4.0 || birdVertex == 7.0 ) {
					// flap wings
					newPosition.y = sin( tmpPos.w ) * 5.;
				}

				newPosition = mat3( modelMatrix ) * newPosition;


				velocity.z *= -1.;
				float xz = length( velocity.xz );
				float xyz = 1.;
				float x = sqrt( 1. - velocity.y * velocity.y );
				
				float cosry = velocity.x / xz;
				float sinry = velocity.z / xz;

				float cosrz = x / xyz;
				float sinrz = velocity.y / xyz;

				mat3 maty =  mat3(
					cosry, 0, -sinry,
					0    , 1, 0     ,
					sinry, 0, cosry

				);

				mat3 matz =  mat3(
					cosrz , sinrz, 0,
					-sinrz, cosrz, 0,
					0     , 0    , 1
				);

				newPosition =  maty * matz * newPosition;
				newPosition += pos;

				z = newPosition.z;
				
				vColor = vec4( birdColor, 1.0 );
				gl_Position = projectionMatrix *  viewMatrix  * vec4( newPosition, 1.0 );
			}

		</script>

		<!-- bird geometry shader -->
		<script type="x-shader/x-fragment" id="birdFS">

			varying vec4 vColor;
			varying float z;

			uniform vec3 color;

			void main() {
				// Fake colors for now
				float z2 = 0.2 + ( 1000. - z ) / 1000. * vColor.x;
				gl_FragColor = vec4( z2, z2, z2, 1. );

			}

		</script>


		<script>

			if ( ! Detector.webgl ) Detector.addGetWebGLMessage();

			var hash = document.location.hash.substr( 1 );
			if (hash) hash = parseInt(hash, 0);

			/* TEXTURE WIDTH FOR SIMULATION */
			var WIDTH = hash || 32; 

			var BIRDS = WIDTH * WIDTH;

			// Custom Geometry - using 3 triangles each. No UVs, no normals currently.
			THREE.BirdGeometry = function () {

				var triangles = BIRDS * 3;
				var points = triangles * 3;

				THREE.BufferGeometry.call( this );
				// THREE.Geometry2.call( this, points );

				var vertices = new Float32Array( points * 3 );
				var birdColors = new Float32Array( points * 3 );
				var references = new Float32Array( points * 2 );
				var birdVertex = new Float32Array( points );

				this.addAttribute( 'position', vertices, 3 );
				this.addAttribute( 'birdColor', birdColors, 3 );
				this.addAttribute( 'reference', references, 2 );
				this.addAttribute( 'birdVertex', birdVertex, 1 );

				// this.addAttribute( 'normal', new Float32Array( points * 3 ), 3 );


				var v = 0;

				function verts_push() {
					for (var i=0; i < arguments.length; i++) {
						vertices[v++] = arguments[i];
					}
				}

				var wingsSpan = 20;

				for (var f = 0; f<BIRDS; f++ ) {

					// Body
					verts_push(
						0, -0, -20,
						0, 4, -20,
						0, 0, 30
					);

					// Left Wing
					verts_push(
						0, 0, -15,
						-wingsSpan, 0, 0,
						0, 0, 15
					);

					// Right Wing
					verts_push(
						0, 0, 15,
						wingsSpan, 0, 0,
						0, 0, -15
					);

				}

				for( var v = 0; v < triangles * 3; v++ ) {

					var i = ~~(v / 3);
					var x = (i % WIDTH) / WIDTH;
					var y = ~~(i / WIDTH) / WIDTH;

					var c = new THREE.Color(
						0x444444 +
						~~(v / 9) / BIRDS * 0x666666
					);

					birdColors[ v * 3 + 0 ] = c.r;
					birdColors[ v * 3 + 1 ] = c.g;
					birdColors[ v * 3 + 2 ] = c.b;

					references[ v * 2     ] = x;
					references[ v * 2 + 1 ] = y;

					birdVertex[ v         ] = v % 9;

				}

				this.applyMatrix( new THREE.Matrix4().makeScale( 0.2, 0.2, 0.2 ) );

<<<<<<< HEAD
				this.computeFaceNormals();
				this.computeVertexNormals();
=======
>>>>>>> 79d8e9a4

			}


			THREE.BirdGeometry.prototype = Object.create( THREE.BufferGeometry.prototype ); // Geometry2


			var container, stats;
			var camera, scene, renderer, geometry, i, h, color;
			var mouseX = 0, mouseY = 0;

			var windowHalfX = window.innerWidth / 2;
			var windowHalfY = window.innerHeight / 2;
			
			var HEIGHT = WIDTH;
			var PARTICLES = WIDTH * WIDTH;
			var BOUNDS = 800, BOUNDS_HALF = BOUNDS / 2;

			document.getElementById('birds').innerText = PARTICLES;

			function change(n) {
				location.hash = n;
				location.reload();
				return false;
			}


			var options = '';
			for (i=1; i<7; i++) {
				var j = Math.pow(2, i);
				options += '<a href="#" onclick="return change(' + j + ')">' + (j * j) + '</a> ';
			}
			document.getElementById('options').innerHTML = options;

			var debug;
			var data, texture;

			var spline = new THREE.SplineCurve3();


			var timer = 0;
			var paused = false;

			var last = performance.now();
			var delta, now, t = 0;


			var simulator;

			init();
			animate();
			onMouseDown();

			function init() {

				container = document.createElement( 'div' );
				document.body.appendChild( container );

				camera = new THREE.PerspectiveCamera( 75, window.innerWidth / window.innerHeight, 1, 3000 );
				camera.position.z = 350;

				scene = new THREE.Scene();

				scene.fog = new THREE.Fog( 0xffffff, 100, 1000 );

				renderer = new THREE.WebGLRenderer();
				renderer.setSize( window.innerWidth, window.innerHeight );
				container.appendChild( renderer.domElement );

				renderer.setClearColor( scene.fog.color, 1 );
				renderer.autoClear = true;

				////////
				simulator = new SimulationRenderer(WIDTH, renderer);

				simulator.init();

				/////////


		
				plane = new THREE.PlaneGeometry( BOUNDS, BOUNDS, 1, 1 );
				// new THREE.BoxGeometry( BOUNDS, BOUNDS, BOUNDS),

				cube = new THREE.Mesh(
					plane,
					new THREE.MeshBasicMaterial( {color: 0xdddddd, wireframe: true, depthWrite: false} )
				);

				cube.rotation.x = -Math.PI / 2;
				cube.position.y = -400;
				// scene.add(cube);




				stats = new Stats();
				stats.domElement.style.position = 'absolute';
				stats.domElement.style.top = '0px';
				container.appendChild( stats.domElement );

				document.addEventListener( 'mousemove', onDocumentMouseMove, false );
				// document.addEventListener( 'mousedown', onMouseDown, false );
				document.addEventListener( 'mouseup', onMouseUp, false );
				document.addEventListener( 'touchstart', onDocumentTouchStart, false );
				document.addEventListener( 'touchmove', onDocumentTouchMove, false );

				//

				window.addEventListener( 'resize', onWindowResize, false );



				var gui = new dat.GUI();


				var effectController = {
					seperation: 20.0,
					alignment: 20.0,
					cohesion: 20.0,
					freedom: 0.75
				};

				var valuesChanger = function() {

					simulator.velocityUniforms.seperationDistance.value = effectController.seperation;
					simulator.velocityUniforms.alignmentDistance.value = effectController.alignment;
					simulator.velocityUniforms.cohesionDistance.value = effectController.cohesion;
					simulator.velocityUniforms.freedomFactor.value = effectController.freedom;

				};

				valuesChanger();


				gui.add( effectController, "seperation", 0.0, 100.0, 1.0 ).onChange( valuesChanger );
				gui.add( effectController, "alignment", 0.0, 100, 0.001 ).onChange( valuesChanger );
				gui.add( effectController, "cohesion", 0.0, 100, 0.025 ).onChange( valuesChanger );
				// gui.add( effectController, "freedom", 0.0, 1.0, 0.025 ).onChange( valuesChanger );
				gui.close();

				initBirds();


				// var ambient = new THREE.AmbientLight( 0x444444 );
				// scene.add( ambient );

				// light = new THREE.DirectionalLight( 0xffffff );
				// light.position.set( 1, 1, 1 );
				// scene.add( light );


				// light = new THREE.DirectionalLight( 0xffffff );
				// light.position.set( -1, -1, -1 );
				// scene.add( light );
				


			}


			function initBirds() {
				var geometry = new THREE.BirdGeometry( );


				// For Vertex Shaders
				birdAttributes = {
					// index: { type: 'i', value: [] },
					birdColor: { type: 'c', value: null },
					reference: { type: 'v2', value: null },
					birdVertex: { type: 'f', value: null }
				};

				// For Vertex and Fragment
				birdUniforms = {

					color: { type: "c", value: new THREE.Color( 0xff2200 ) },
					texturePosition: { type: "t", value: null },
					textureVelocity: { type: "t", value: null },
					time: { type: "f", value: 1.0 },
					delta: { type: "f", value: 0.0 },

				};

				// ShaderMaterial
				var shaderMaterial = new THREE.ShaderMaterial( {

					uniforms: 		birdUniforms,
					attributes:     birdAttributes,
					vertexShader:   document.getElementById( 'birdVS' ).textContent,
					fragmentShader: document.getElementById( 'birdFS' ).textContent,
					side: THREE.DoubleSide

				});

				// geometry.dynamic = false;


				// var 
				birdMesh = new THREE.Mesh( geometry, shaderMaterial );
				birdMesh.rotation.y = Math.PI / 2;
				birdMesh.sortObjects = false;

				birdMesh.matrixAutoUpdate = false;
				birdMesh.updateMatrix();

				scene.add(birdMesh);

			}

			function onWindowResize() {

				windowHalfX = window.innerWidth / 2;
				windowHalfY = window.innerHeight / 2;

				camera.aspect = window.innerWidth / window.innerHeight;
				camera.updateProjectionMatrix();

				renderer.setSize( window.innerWidth, window.innerHeight );

			}

			function onDocumentMouseMove( event ) {

				mouseX = event.clientX - windowHalfX;
				mouseY = event.clientY - windowHalfY;

			}

			function onDocumentTouchStart( event ) {

				if ( event.touches.length === 1 ) {

					event.preventDefault();

					mouseX = event.touches[ 0 ].pageX - windowHalfX;
					mouseY = event.touches[ 0 ].pageY - windowHalfY;

				}

			}

			function onDocumentTouchMove( event ) {

				if ( event.touches.length === 1 ) {

					event.preventDefault();

					mouseX = event.touches[ 0 ].pageX - windowHalfX;
					mouseY = event.touches[ 0 ].pageY - windowHalfY;

				}

			}

			//

			function animate() {

				requestAnimationFrame( animate );

				render();
				stats.update();

			}

			function render() {
				now = performance.now()
				delta = (now - last) / 1000;

				if (delta > 1) delta = 1; // safety cap on large deltas
				last = now;

				birdUniforms.time.value = now;
				birdUniforms.delta.value = delta;

				// if ( paused ) {
				// 	camera.position.x += ( mouseX * 2 - camera.position.x ) * 0.05;
				// 	camera.position.y += ( - mouseY * 2 - camera.position.y ) * 0.05;

				// 	camera.lookAt( scene.position );
				// 	delta = 0.0001;
				// }

				if (!paused) {
					simulator.simulate( delta );

					birdUniforms.texturePosition.value = simulator.currentPosition;
					birdUniforms.textureVelocity.value = simulator.currentVelocity;
				}


				simulator.velocityUniforms.predator.value.set( mouseX / windowHalfX, -mouseY / windowHalfY, 0 );


				mouseX = 10000;
				mouseY = 10000;

				renderer.render( scene, camera );

			}

			function onMouseDown() {
				// simulator.velocityUniforms.testing.value = 0;
			}

			function onMouseUp() {
				// simulator.velocityUniforms.testing.value = 1;
			}




		</script>
	</body>
</html><|MERGE_RESOLUTION|>--- conflicted
+++ resolved
@@ -455,11 +455,6 @@
 
 				this.applyMatrix( new THREE.Matrix4().makeScale( 0.2, 0.2, 0.2 ) );
 
-<<<<<<< HEAD
-				this.computeFaceNormals();
-				this.computeVertexNormals();
-=======
->>>>>>> 79d8e9a4
 
 			}
 
