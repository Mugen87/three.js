/**
 * @author mrdoob / http://mrdoob.com/
 */

import { Audio } from './audio/Audio.js';
import { AudioAnalyser } from './audio/AudioAnalyser.js';
import { PerspectiveCamera } from './cameras/PerspectiveCamera.js';
import { CullFaceFront, CullFaceBack } from './constants.js';
import {
	Float64BufferAttribute,
	Float32BufferAttribute,
	Uint32BufferAttribute,
	Int32BufferAttribute,
	Uint16BufferAttribute,
	Int16BufferAttribute,
	Uint8ClampedBufferAttribute,
	Uint8BufferAttribute,
	Int8BufferAttribute,
	BufferAttribute
} from './core/BufferAttribute.js';
import { BufferGeometry } from './core/BufferGeometry.js';
import { Face3 } from './core/Face3.js';
import { Geometry } from './core/Geometry';
import { Object3D } from './core/Object3D.js';
import { Uniform } from './core/Uniform';
import { CatmullRomCurve3 } from './extras/curves/CatmullRomCurve3.js';
import { BoxHelper } from './extras/helpers/BoxHelper';
import { GridHelper } from './extras/helpers/GridHelper.js';
import { BoxGeometry } from './geometries/BoxGeometry.js';
import { EdgesGeometry } from './geometries/EdgesGeometry.js';
import { ExtrudeGeometry } from './geometries/ExtrudeGeometry.js';
import { ShapeGeometry } from './geometries/ShapeGeometry.js';
import { WireframeGeometry } from './geometries/WireframeGeometry.js';
import { Light } from './lights/Light.js';
import { FileLoader } from './loaders/FileLoader.js';
import { AudioLoader } from './loaders/AudioLoader.js';
import { CubeTextureLoader } from './loaders/CubeTextureLoader.js';
import { DataTextureLoader } from './loaders/DataTextureLoader.js';
import { TextureLoader } from './loaders/TextureLoader.js';
import { Material } from './materials/Material.js';
import { LineBasicMaterial } from './materials/LineBasicMaterial.js';
import { MeshPhongMaterial } from './materials/MeshPhongMaterial.js';
import { MultiMaterial } from './materials/MultiMaterial.js';
import { PointsMaterial } from './materials/PointsMaterial.js';
import { ShaderMaterial } from './materials/ShaderMaterial.js';
import { Box2 } from './math/Box2.js';
import { Box3 } from './math/Box3.js';
import { Color } from './math/Color.js';
import { Line3 } from './math/Line3.js';
import { _Math } from './math/Math.js';
import { Matrix3 } from './math/Matrix3.js';
import { Matrix4 } from './math/Matrix4.js';
import { Plane } from './math/Plane.js';
import { Quaternion } from './math/Quaternion.js';
import { Ray } from './math/Ray.js';
import { Vector2 } from './math/Vector2.js';
import { Vector3 } from './math/Vector3.js';
import { Vector4 } from './math/Vector4.js';
import { LineSegments } from './objects/LineSegments.js';
import { LOD } from './objects/LOD.js';
import { Points } from './objects/Points.js';
import { Sprite } from './objects/Sprite.js';
import { WebGLRenderer } from './renderers/WebGLRenderer.js';
import { WebGLRenderTarget } from './renderers/WebGLRenderTarget.js';
import { WebGLShadowMap } from './renderers/webgl/WebGLShadowMap.js';
import { Shape } from './extras/core/Shape.js';

export { BoxGeometry as CubeGeometry };

export function Face4( a, b, c, d, normal, color, materialIndex ) {

	console.warn( 'THREE.Face4 has been removed. A THREE.Face3 will be created instead.' );
	return new Face3( a, b, c, normal, color, materialIndex );

}

export var LineStrip = 0;

export var LinePieces = 1;

export function MeshFaceMaterial( materials ) {

	console.warn( 'THREE.MeshFaceMaterial has been renamed to THREE.MultiMaterial.' );
	return new MultiMaterial( materials );

}

export function PointCloud( geometry, material ) {

	console.warn( 'THREE.PointCloud has been renamed to THREE.Points.' );
	return new Points( geometry, material );

}

export function Particle( material ) {

	console.warn( 'THREE.Particle has been renamed to THREE.Sprite.' );
	return new Sprite( material );

}

export function ParticleSystem( geometry, material ) {

	console.warn( 'THREE.ParticleSystem has been renamed to THREE.Points.' );
	return new Points( geometry, material );

}

export function PointCloudMaterial( parameters ) {

	console.warn( 'THREE.PointCloudMaterial has been renamed to THREE.PointsMaterial.' );
	return new PointsMaterial( parameters );

}

export function ParticleBasicMaterial( parameters ) {

	console.warn( 'THREE.ParticleBasicMaterial has been renamed to THREE.PointsMaterial.' );
	return new PointsMaterial( parameters );

}

export function ParticleSystemMaterial( parameters ) {

	console.warn( 'THREE.ParticleSystemMaterial has been renamed to THREE.PointsMaterial.' );
	return new PointsMaterial( parameters );

}

export function Vertex( x, y, z ) {

	console.warn( 'THREE.Vertex has been removed. Use THREE.Vector3 instead.' );
	return new Vector3( x, y, z );

}

//

export function DynamicBufferAttribute( array, itemSize ) {

	console.warn( 'THREE.DynamicBufferAttribute has been removed. Use new THREE.BufferAttribute().setDynamic( true ) instead.' );
	return new BufferAttribute( array, itemSize ).setDynamic( true );

}

export function Int8Attribute( array, itemSize ) {

	console.warn( 'THREE.Int8Attribute has been removed. Use new THREE.Int8BufferAttribute() instead.' );
	return new Int8BufferAttribute( array, itemSize );

}

export function Uint8Attribute( array, itemSize ) {

	console.warn( 'THREE.Uint8Attribute has been removed. Use new THREE.Uint8BufferAttribute() instead.' );
	return new Uint8BufferAttribute( array, itemSize );

}

export function Uint8ClampedAttribute( array, itemSize ) {

	console.warn( 'THREE.Uint8ClampedAttribute has been removed. Use new THREE.Uint8ClampedBufferAttribute() instead.' );
	return new Uint8ClampedBufferAttribute( array, itemSize );

}

export function Int16Attribute( array, itemSize ) {

	console.warn( 'THREE.Int16Attribute has been removed. Use new THREE.Int16BufferAttribute() instead.' );
	return new Int16BufferAttribute( array, itemSize );

}

export function Uint16Attribute( array, itemSize ) {

	console.warn( 'THREE.Uint16Attribute has been removed. Use new THREE.Uint16BufferAttribute() instead.' );
	return new Uint16BufferAttribute( array, itemSize );

}

export function Int32Attribute( array, itemSize ) {

	console.warn( 'THREE.Int32Attribute has been removed. Use new THREE.Int32BufferAttribute() instead.' );
	return new Int32BufferAttribute( array, itemSize );

}

export function Uint32Attribute( array, itemSize ) {

	console.warn( 'THREE.Uint32Attribute has been removed. Use new THREE.Uint32BufferAttribute() instead.' );
	return new Uint32BufferAttribute( array, itemSize );

}

export function Float32Attribute( array, itemSize ) {

	console.warn( 'THREE.Float32Attribute has been removed. Use new THREE.Float32BufferAttribute() instead.' );
	return new Float32BufferAttribute( array, itemSize );

}

export function Float64Attribute( array, itemSize ) {

	console.warn( 'THREE.Float64Attribute has been removed. Use new THREE.Float64BufferAttribute() instead.' );
	return new Float64BufferAttribute( array, itemSize );

}

//

export function ClosedSplineCurve3( points ) {

	console.warn( 'THREE.ClosedSplineCurve3 has been deprecated. Use THREE.CatmullRomCurve3 instead.' );

	CatmullRomCurve3.call( this, points );
	this.type = 'catmullrom';
	this.closed = true;

}

ClosedSplineCurve3.prototype = Object.create( CatmullRomCurve3.prototype );

//

export function SplineCurve3( points ) {

	console.warn( 'THREE.SplineCurve3 has been deprecated. Use THREE.CatmullRomCurve3 instead.' );

	CatmullRomCurve3.call( this, points );
	this.type = 'catmullrom';

}

SplineCurve3.prototype = Object.create( CatmullRomCurve3.prototype );

//
export function BoundingBoxHelper( object, color ) {

	console.warn( 'THREE.BoundingBoxHelper has been deprecated. Creating a THREE.BoxHelper instead.' );
	return new BoxHelper( object, color );

}

export function EdgesHelper( object, hex ) {

	console.warn( 'THREE.EdgesHelper has been removed. Use THREE.EdgesGeometry instead.' );
	return new LineSegments( new EdgesGeometry( object.geometry ), new LineBasicMaterial( { color: hex !== undefined ? hex : 0xffffff } ) );

}

GridHelper.prototype.setColors = function () {

	console.error( 'THREE.GridHelper: setColors() has been deprecated, pass them in the constructor instead.' );

};

export function WireframeHelper( object, hex ) {

	console.warn( 'THREE.WireframeHelper has been removed. Use THREE.WireframeGeometry instead.' );
	return new LineSegments( new WireframeGeometry( object.geometry ), new LineBasicMaterial( { color: hex !== undefined ? hex : 0xffffff } ) );

}

//

export function XHRLoader( manager ) {

	console.warn( 'THREE.XHRLoader has been renamed to THREE.FileLoader.' );
	return new FileLoader( manager );

}

export function BinaryTextureLoader( manager ) {

	console.warn( 'THREE.BinaryTextureLoader has been renamed to THREE.DataTextureLoader.' );
	return new DataTextureLoader( manager );

}

//

Object.assign( Box2.prototype, {

	center: function ( optionalTarget ) {

		console.warn( 'THREE.Box2: .center() has been renamed to .getCenter().' );
		return this.getCenter( optionalTarget );

	},
	empty: function () {

		console.warn( 'THREE.Box2: .empty() has been renamed to .isEmpty().' );
		return this.isEmpty();

	},
	isIntersectionBox: function ( box ) {

		console.warn( 'THREE.Box2: .isIntersectionBox() has been renamed to .intersectsBox().' );
		return this.intersectsBox( box );

	},
	size: function ( optionalTarget ) {

		console.warn( 'THREE.Box2: .size() has been renamed to .getSize().' );
		return this.getSize( optionalTarget );

	}
} );

Object.assign( Box3.prototype, {

	center: function ( optionalTarget ) {

		console.warn( 'THREE.Box3: .center() has been renamed to .getCenter().' );
		return this.getCenter( optionalTarget );

	},
	empty: function () {

		console.warn( 'THREE.Box3: .empty() has been renamed to .isEmpty().' );
		return this.isEmpty();

	},
	isIntersectionBox: function ( box ) {

		console.warn( 'THREE.Box3: .isIntersectionBox() has been renamed to .intersectsBox().' );
		return this.intersectsBox( box );

	},
	isIntersectionSphere: function ( sphere ) {

		console.warn( 'THREE.Box3: .isIntersectionSphere() has been renamed to .intersectsSphere().' );
		return this.intersectsSphere( sphere );

	},
	size: function ( optionalTarget ) {

		console.warn( 'THREE.Box3: .size() has been renamed to .getSize().' );
		return this.getSize( optionalTarget );

	}
} );

Line3.prototype.center = function ( optionalTarget ) {

	console.warn( 'THREE.Line3: .center() has been renamed to .getCenter().' );
	return this.getCenter( optionalTarget );

};

_Math.random16 = function () {

	console.warn( 'THREE.Math.random16() has been deprecated. Use Math.random() instead.' );
	return Math.random();

};

Object.assign( Matrix3.prototype, {

	flattenToArrayOffset: function ( array, offset ) {

		console.warn( "THREE.Matrix3: .flattenToArrayOffset() has been deprecated. Use .toArray() instead." );
		return this.toArray( array, offset );

	},
	multiplyVector3: function ( vector ) {

		console.warn( 'THREE.Matrix3: .multiplyVector3() has been removed. Use vector.applyMatrix3( matrix ) instead.' );
		return vector.applyMatrix3( this );

	},
	multiplyVector3Array: function ( a ) {

		console.warn( 'THREE.Matrix3: .multiplyVector3Array() has been renamed. Use matrix.applyToVector3Array( array ) instead.' );
		return this.applyToVector3Array( a );

	},
	applyToBuffer: function( buffer, offset, length ) {

		console.warn( 'THREE.Matrix3: .applyToBuffer() has been removed. Use matrix.applyToBufferAttribute( attribute ) instead.' );
		return this.applyToBufferAttribute( buffer );

	},
	applyToVector3Array: function( array, offset, length ) {

		console.error( 'THREE.Matrix3: .applyToVector3Array() has been removed.' );

	}

} );

Object.assign( Matrix4.prototype, {

	extractPosition: function ( m ) {

		console.warn( 'THREE.Matrix4: .extractPosition() has been renamed to .copyPosition().' );
		return this.copyPosition( m );

	},
	flattenToArrayOffset: function ( array, offset ) {

		console.warn( "THREE.Matrix4: .flattenToArrayOffset() has been deprecated. Use .toArray() instead." );
		return this.toArray( array, offset );

	},
	getPosition: function () {

		var v1;

		return function getPosition() {

			if ( v1 === undefined ) v1 = new Vector3();
			console.warn( 'THREE.Matrix4: .getPosition() has been removed. Use Vector3.setFromMatrixPosition( matrix ) instead.' );
			return v1.setFromMatrixColumn( this, 3 );

		};

	}(),
	setRotationFromQuaternion: function ( q ) {

		console.warn( 'THREE.Matrix4: .setRotationFromQuaternion() has been renamed to .makeRotationFromQuaternion().' );
		return this.makeRotationFromQuaternion( q );

	},
	multiplyVector3: function ( vector ) {

		console.warn( 'THREE.Matrix4: .multiplyVector3() has been removed. Use vector.applyMatrix4( matrix ) instead.' );
		return vector.applyMatrix4( this );

	},
	multiplyVector4: function ( vector ) {

		console.warn( 'THREE.Matrix4: .multiplyVector4() has been removed. Use vector.applyMatrix4( matrix ) instead.' );
		return vector.applyMatrix4( this );

	},
	multiplyVector3Array: function ( a ) {

		console.warn( 'THREE.Matrix4: .multiplyVector3Array() has been renamed. Use matrix.applyToVector3Array( array ) instead.' );
		return this.applyToVector3Array( a );

	},
	rotateAxis: function ( v ) {

		console.warn( 'THREE.Matrix4: .rotateAxis() has been removed. Use Vector3.transformDirection( matrix ) instead.' );
		v.transformDirection( this );

	},
	crossVector: function ( vector ) {

		console.warn( 'THREE.Matrix4: .crossVector() has been removed. Use vector.applyMatrix4( matrix ) instead.' );
		return vector.applyMatrix4( this );

	},
	translate: function () {

		console.error( 'THREE.Matrix4: .translate() has been removed.' );

	},
	rotateX: function () {

		console.error( 'THREE.Matrix4: .rotateX() has been removed.' );

	},
	rotateY: function () {

		console.error( 'THREE.Matrix4: .rotateY() has been removed.' );

	},
	rotateZ: function () {

		console.error( 'THREE.Matrix4: .rotateZ() has been removed.' );

	},
	rotateByAxis: function () {

		console.error( 'THREE.Matrix4: .rotateByAxis() has been removed.' );

	},
	applyToBuffer: function( buffer, offset, length ) {

		console.warn( 'THREE.Matrix4: .applyToBuffer() has been removed. Use matrix.applyToBufferAttribute( attribute ) instead.' );
		return this.applyToBufferAttribute( buffer );

	},
	applyToVector3Array: function( array, offset, length ) {

		console.error( 'THREE.Matrix4: .applyToVector3Array() has been removed.' );

	},
	makeFrustum: function( left, right, bottom, top, near, far ) {

		console.warn( 'THREE.Matrix4: .makeFrustum() has been removed. Use .makePerspective( left, right, top, bottom, near, far ) instead.' );
		return this.makePerspective( left, right, top, bottom, near, far );

	}

} );

Plane.prototype.isIntersectionLine = function ( line ) {

	console.warn( 'THREE.Plane: .isIntersectionLine() has been renamed to .intersectsLine().' );
	return this.intersectsLine( line );

};

Quaternion.prototype.multiplyVector3 = function ( vector ) {

	console.warn( 'THREE.Quaternion: .multiplyVector3() has been removed. Use is now vector.applyQuaternion( quaternion ) instead.' );
	return vector.applyQuaternion( this );

};

Object.assign( Ray.prototype, {

	isIntersectionBox: function ( box ) {

		console.warn( 'THREE.Ray: .isIntersectionBox() has been renamed to .intersectsBox().' );
		return this.intersectsBox( box );

	},
	isIntersectionPlane: function ( plane ) {

		console.warn( 'THREE.Ray: .isIntersectionPlane() has been renamed to .intersectsPlane().' );
		return this.intersectsPlane( plane );

	},
	isIntersectionSphere: function ( sphere ) {

		console.warn( 'THREE.Ray: .isIntersectionSphere() has been renamed to .intersectsSphere().' );
		return this.intersectsSphere( sphere );

	}

} );

Object.assign( Shape.prototype, {

	extrude: function ( options ) {

		console.warn( 'THREE.Shape: .extrude() has been removed. Use ExtrudeGeometry() instead.' );
		return new ExtrudeGeometry( this, options );

	},
	makeGeometry: function ( options ) {

		console.warn( 'THREE.Shape: .makeGeometry() has been removed. Use ShapeGeometry() instead.' );
		return new ShapeGeometry( this, options );

	}

} );

Object.assign( Vector2.prototype, {

	fromAttribute: function ( attribute, index, offset ) {

		console.error( 'THREE.Vector2: .fromAttribute() has been renamed to .fromBufferAttribute().' );
		return this.fromBufferAttribute( attribute, index, offset );

	}

} );

Object.assign( Vector3.prototype, {

	setEulerFromRotationMatrix: function () {

		console.error( 'THREE.Vector3: .setEulerFromRotationMatrix() has been removed. Use Euler.setFromRotationMatrix() instead.' );

	},
	setEulerFromQuaternion: function () {

		console.error( 'THREE.Vector3: .setEulerFromQuaternion() has been removed. Use Euler.setFromQuaternion() instead.' );

	},
	getPositionFromMatrix: function ( m ) {

		console.warn( 'THREE.Vector3: .getPositionFromMatrix() has been renamed to .setFromMatrixPosition().' );
		return this.setFromMatrixPosition( m );

	},
	getScaleFromMatrix: function ( m ) {

		console.warn( 'THREE.Vector3: .getScaleFromMatrix() has been renamed to .setFromMatrixScale().' );
		return this.setFromMatrixScale( m );

	},
	getColumnFromMatrix: function ( index, matrix ) {

		console.warn( 'THREE.Vector3: .getColumnFromMatrix() has been renamed to .setFromMatrixColumn().' );
		return this.setFromMatrixColumn( matrix, index );

	},
<<<<<<< HEAD
	applyProjection: function ( m ) {

		console.warn( 'THREE.Vector3: .applyProjection() has been removed. Use .applyMatrix4( m ) instead.' );
		return this.applyMatrix4( m );
=======

	fromAttribute: function ( attribute, index, offset ) {

		console.error( 'THREE.Vector3: .fromAttribute() has been renamed to .fromBufferAttribute().' );
		return this.fromBufferAttribute( attribute, index, offset );

	}

} );

Object.assign( Vector4.prototype, {

	fromAttribute: function ( attribute, index, offset ) {

		console.error( 'THREE.Vector4: .fromAttribute() has been renamed to .fromBufferAttribute().' );
		return this.fromBufferAttribute( attribute, index, offset );
>>>>>>> 42128239

	}

} );

//

Geometry.prototype.computeTangents = function () {

	console.warn( 'THREE.Geometry: .computeTangents() has been removed.' );

};

Object.assign( Object3D.prototype, {

	getChildByName: function ( name ) {

		console.warn( 'THREE.Object3D: .getChildByName() has been renamed to .getObjectByName().' );
		return this.getObjectByName( name );

	},
	renderDepth: function () {

		console.warn( 'THREE.Object3D: .renderDepth has been removed. Use .renderOrder, instead.' );

	},
	translate: function ( distance, axis ) {

		console.warn( 'THREE.Object3D: .translate() has been removed. Use .translateOnAxis( axis, distance ) instead.' );
		return this.translateOnAxis( axis, distance );

	}

} );

Object.defineProperties( Object3D.prototype, {

	eulerOrder: {
		get: function () {

			console.warn( 'THREE.Object3D: .eulerOrder is now .rotation.order.' );
			return this.rotation.order;

		},
		set: function ( value ) {

			console.warn( 'THREE.Object3D: .eulerOrder is now .rotation.order.' );
			this.rotation.order = value;

		}
	},
	useQuaternion: {
		get: function () {

			console.warn( 'THREE.Object3D: .useQuaternion has been removed. The library now uses quaternions by default.' );

		},
		set: function () {

			console.warn( 'THREE.Object3D: .useQuaternion has been removed. The library now uses quaternions by default.' );

		}
	}

} );

Object.defineProperties( LOD.prototype, {

	objects: {
		get: function () {

			console.warn( 'THREE.LOD: .objects has been renamed to .levels.' );
			return this.levels;

		}
	}

} );

//

PerspectiveCamera.prototype.setLens = function ( focalLength, filmGauge ) {

	console.warn( "THREE.PerspectiveCamera.setLens is deprecated. " +
			"Use .setFocalLength and .filmGauge for a photographic setup." );

	if ( filmGauge !== undefined ) this.filmGauge = filmGauge;
	this.setFocalLength( focalLength );

};

//

Object.defineProperties( Light.prototype, {
	onlyShadow: {
		set: function () {

			console.warn( 'THREE.Light: .onlyShadow has been removed.' );

		}
	},
	shadowCameraFov: {
		set: function ( value ) {

			console.warn( 'THREE.Light: .shadowCameraFov is now .shadow.camera.fov.' );
			this.shadow.camera.fov = value;

		}
	},
	shadowCameraLeft: {
		set: function ( value ) {

			console.warn( 'THREE.Light: .shadowCameraLeft is now .shadow.camera.left.' );
			this.shadow.camera.left = value;

		}
	},
	shadowCameraRight: {
		set: function ( value ) {

			console.warn( 'THREE.Light: .shadowCameraRight is now .shadow.camera.right.' );
			this.shadow.camera.right = value;

		}
	},
	shadowCameraTop: {
		set: function ( value ) {

			console.warn( 'THREE.Light: .shadowCameraTop is now .shadow.camera.top.' );
			this.shadow.camera.top = value;

		}
	},
	shadowCameraBottom: {
		set: function ( value ) {

			console.warn( 'THREE.Light: .shadowCameraBottom is now .shadow.camera.bottom.' );
			this.shadow.camera.bottom = value;

		}
	},
	shadowCameraNear: {
		set: function ( value ) {

			console.warn( 'THREE.Light: .shadowCameraNear is now .shadow.camera.near.' );
			this.shadow.camera.near = value;

		}
	},
	shadowCameraFar: {
		set: function ( value ) {

			console.warn( 'THREE.Light: .shadowCameraFar is now .shadow.camera.far.' );
			this.shadow.camera.far = value;

		}
	},
	shadowCameraVisible: {
		set: function () {

			console.warn( 'THREE.Light: .shadowCameraVisible has been removed. Use new THREE.CameraHelper( light.shadow.camera ) instead.' );

		}
	},
	shadowBias: {
		set: function ( value ) {

			console.warn( 'THREE.Light: .shadowBias is now .shadow.bias.' );
			this.shadow.bias = value;

		}
	},
	shadowDarkness: {
		set: function () {

			console.warn( 'THREE.Light: .shadowDarkness has been removed.' );

		}
	},
	shadowMapWidth: {
		set: function ( value ) {

			console.warn( 'THREE.Light: .shadowMapWidth is now .shadow.mapSize.width.' );
			this.shadow.mapSize.width = value;

		}
	},
	shadowMapHeight: {
		set: function ( value ) {

			console.warn( 'THREE.Light: .shadowMapHeight is now .shadow.mapSize.height.' );
			this.shadow.mapSize.height = value;

		}
	}
} );

//

Object.defineProperties( BufferAttribute.prototype, {

	length: {
		get: function () {

			console.warn( 'THREE.BufferAttribute: .length has been deprecated. Use .count instead.' );
			return this.array.length;

		}
	}

} );

Object.assign( BufferGeometry.prototype, {

	addIndex: function ( index ) {

		console.warn( 'THREE.BufferGeometry: .addIndex() has been renamed to .setIndex().' );
		this.setIndex( index );

	},
	addDrawCall: function ( start, count, indexOffset ) {

		if ( indexOffset !== undefined ) {

			console.warn( 'THREE.BufferGeometry: .addDrawCall() no longer supports indexOffset.' );

		}
		console.warn( 'THREE.BufferGeometry: .addDrawCall() is now .addGroup().' );
		this.addGroup( start, count );

	},
	clearDrawCalls: function () {

		console.warn( 'THREE.BufferGeometry: .clearDrawCalls() is now .clearGroups().' );
		this.clearGroups();

	},
	computeTangents: function () {

		console.warn( 'THREE.BufferGeometry: .computeTangents() has been removed.' );

	},
	computeOffsets: function () {

		console.warn( 'THREE.BufferGeometry: .computeOffsets() has been removed.' );

	}

} );

Object.defineProperties( BufferGeometry.prototype, {

	drawcalls: {
		get: function () {

			console.error( 'THREE.BufferGeometry: .drawcalls has been renamed to .groups.' );
			return this.groups;

		}
	},
	offsets: {
		get: function () {

			console.warn( 'THREE.BufferGeometry: .offsets has been renamed to .groups.' );
			return this.groups;

		}
	}

} );

//

Object.defineProperties( Uniform.prototype, {

	dynamic: {
		set: function () {

			console.warn( 'THREE.Uniform: .dynamic has been removed. Use object.onBeforeRender() instead.' );

		}
	},
	onUpdate: {
		value: function () {

			console.warn( 'THREE.Uniform: .onUpdate() has been removed. Use object.onBeforeRender() instead.' );
			return this;

		}
	}

} );

//

Object.defineProperties( Material.prototype, {

	wrapAround: {
		get: function () {

			console.warn( 'THREE.' + this.type + ': .wrapAround has been removed.' );

		},
		set: function () {

			console.warn( 'THREE.' + this.type + ': .wrapAround has been removed.' );

		}
	},
	wrapRGB: {
		get: function () {

			console.warn( 'THREE.' + this.type + ': .wrapRGB has been removed.' );
			return new Color();

		}
	}

} );

Object.defineProperties( MeshPhongMaterial.prototype, {

	metal: {
		get: function () {

			console.warn( 'THREE.MeshPhongMaterial: .metal has been removed. Use THREE.MeshStandardMaterial instead.' );
			return false;

		},
		set: function () {

			console.warn( 'THREE.MeshPhongMaterial: .metal has been removed. Use THREE.MeshStandardMaterial instead' );

		}
	}

} );

Object.defineProperties( ShaderMaterial.prototype, {

	derivatives: {
		get: function () {

			console.warn( 'THREE.ShaderMaterial: .derivatives has been moved to .extensions.derivatives.' );
			return this.extensions.derivatives;

		},
		set: function ( value ) {

			console.warn( 'THREE. ShaderMaterial: .derivatives has been moved to .extensions.derivatives.' );
			this.extensions.derivatives = value;

		}
	}

} );

//

Object.assign( WebGLRenderer.prototype, {

	supportsFloatTextures: function () {

		console.warn( 'THREE.WebGLRenderer: .supportsFloatTextures() is now .extensions.get( \'OES_texture_float\' ).' );
		return this.extensions.get( 'OES_texture_float' );

	},
	supportsHalfFloatTextures: function () {

		console.warn( 'THREE.WebGLRenderer: .supportsHalfFloatTextures() is now .extensions.get( \'OES_texture_half_float\' ).' );
		return this.extensions.get( 'OES_texture_half_float' );

	},
	supportsStandardDerivatives: function () {

		console.warn( 'THREE.WebGLRenderer: .supportsStandardDerivatives() is now .extensions.get( \'OES_standard_derivatives\' ).' );
		return this.extensions.get( 'OES_standard_derivatives' );

	},
	supportsCompressedTextureS3TC: function () {

		console.warn( 'THREE.WebGLRenderer: .supportsCompressedTextureS3TC() is now .extensions.get( \'WEBGL_compressed_texture_s3tc\' ).' );
		return this.extensions.get( 'WEBGL_compressed_texture_s3tc' );

	},
	supportsCompressedTexturePVRTC: function () {

		console.warn( 'THREE.WebGLRenderer: .supportsCompressedTexturePVRTC() is now .extensions.get( \'WEBGL_compressed_texture_pvrtc\' ).' );
		return this.extensions.get( 'WEBGL_compressed_texture_pvrtc' );

	},
	supportsBlendMinMax: function () {

		console.warn( 'THREE.WebGLRenderer: .supportsBlendMinMax() is now .extensions.get( \'EXT_blend_minmax\' ).' );
		return this.extensions.get( 'EXT_blend_minmax' );

	},
	supportsVertexTextures: function () {

		console.warn( 'THREE.WebGLRenderer: .supportsVertexTextures() is now .capabilities.vertexTextures.' );
		return this.capabilities.vertexTextures;

	},
	supportsInstancedArrays: function () {

		console.warn( 'THREE.WebGLRenderer: .supportsInstancedArrays() is now .extensions.get( \'ANGLE_instanced_arrays\' ).' );
		return this.extensions.get( 'ANGLE_instanced_arrays' );

	},
	enableScissorTest: function ( boolean ) {

		console.warn( 'THREE.WebGLRenderer: .enableScissorTest() is now .setScissorTest().' );
		this.setScissorTest( boolean );

	},
	initMaterial: function () {

		console.warn( 'THREE.WebGLRenderer: .initMaterial() has been removed.' );

	},
	addPrePlugin: function () {

		console.warn( 'THREE.WebGLRenderer: .addPrePlugin() has been removed.' );

	},
	addPostPlugin: function () {

		console.warn( 'THREE.WebGLRenderer: .addPostPlugin() has been removed.' );

	},
	updateShadowMap: function () {

		console.warn( 'THREE.WebGLRenderer: .updateShadowMap() has been removed.' );

	}

} );

Object.defineProperties( WebGLRenderer.prototype, {

	shadowMapEnabled: {
		get: function () {

			return this.shadowMap.enabled;

		},
		set: function ( value ) {

			console.warn( 'THREE.WebGLRenderer: .shadowMapEnabled is now .shadowMap.enabled.' );
			this.shadowMap.enabled = value;

		}
	},
	shadowMapType: {
		get: function () {

			return this.shadowMap.type;

		},
		set: function ( value ) {

			console.warn( 'THREE.WebGLRenderer: .shadowMapType is now .shadowMap.type.' );
			this.shadowMap.type = value;

		}
	},
	shadowMapCullFace: {
		get: function () {

			return this.shadowMap.cullFace;

		},
		set: function ( value ) {

			console.warn( 'THREE.WebGLRenderer: .shadowMapCullFace is now .shadowMap.cullFace.' );
			this.shadowMap.cullFace = value;

		}
	}
} );

Object.defineProperties( WebGLShadowMap.prototype, {

	cullFace: {
		get: function () {

			return this.renderReverseSided ? CullFaceFront : CullFaceBack;

		},
		set: function ( cullFace ) {

			var value = ( cullFace !== CullFaceBack );
			console.warn( "WebGLRenderer: .shadowMap.cullFace is deprecated. Set .shadowMap.renderReverseSided to " + value + "." );
			this.renderReverseSided = value;

		}
	}

} );

//

Object.defineProperties( WebGLRenderTarget.prototype, {

	wrapS: {
		get: function () {

			console.warn( 'THREE.WebGLRenderTarget: .wrapS is now .texture.wrapS.' );
			return this.texture.wrapS;

		},
		set: function ( value ) {

			console.warn( 'THREE.WebGLRenderTarget: .wrapS is now .texture.wrapS.' );
			this.texture.wrapS = value;

		}
	},
	wrapT: {
		get: function () {

			console.warn( 'THREE.WebGLRenderTarget: .wrapT is now .texture.wrapT.' );
			return this.texture.wrapT;

		},
		set: function ( value ) {

			console.warn( 'THREE.WebGLRenderTarget: .wrapT is now .texture.wrapT.' );
			this.texture.wrapT = value;

		}
	},
	magFilter: {
		get: function () {

			console.warn( 'THREE.WebGLRenderTarget: .magFilter is now .texture.magFilter.' );
			return this.texture.magFilter;

		},
		set: function ( value ) {

			console.warn( 'THREE.WebGLRenderTarget: .magFilter is now .texture.magFilter.' );
			this.texture.magFilter = value;

		}
	},
	minFilter: {
		get: function () {

			console.warn( 'THREE.WebGLRenderTarget: .minFilter is now .texture.minFilter.' );
			return this.texture.minFilter;

		},
		set: function ( value ) {

			console.warn( 'THREE.WebGLRenderTarget: .minFilter is now .texture.minFilter.' );
			this.texture.minFilter = value;

		}
	},
	anisotropy: {
		get: function () {

			console.warn( 'THREE.WebGLRenderTarget: .anisotropy is now .texture.anisotropy.' );
			return this.texture.anisotropy;

		},
		set: function ( value ) {

			console.warn( 'THREE.WebGLRenderTarget: .anisotropy is now .texture.anisotropy.' );
			this.texture.anisotropy = value;

		}
	},
	offset: {
		get: function () {

			console.warn( 'THREE.WebGLRenderTarget: .offset is now .texture.offset.' );
			return this.texture.offset;

		},
		set: function ( value ) {

			console.warn( 'THREE.WebGLRenderTarget: .offset is now .texture.offset.' );
			this.texture.offset = value;

		}
	},
	repeat: {
		get: function () {

			console.warn( 'THREE.WebGLRenderTarget: .repeat is now .texture.repeat.' );
			return this.texture.repeat;

		},
		set: function ( value ) {

			console.warn( 'THREE.WebGLRenderTarget: .repeat is now .texture.repeat.' );
			this.texture.repeat = value;

		}
	},
	format: {
		get: function () {

			console.warn( 'THREE.WebGLRenderTarget: .format is now .texture.format.' );
			return this.texture.format;

		},
		set: function ( value ) {

			console.warn( 'THREE.WebGLRenderTarget: .format is now .texture.format.' );
			this.texture.format = value;

		}
	},
	type: {
		get: function () {

			console.warn( 'THREE.WebGLRenderTarget: .type is now .texture.type.' );
			return this.texture.type;

		},
		set: function ( value ) {

			console.warn( 'THREE.WebGLRenderTarget: .type is now .texture.type.' );
			this.texture.type = value;

		}
	},
	generateMipmaps: {
		get: function () {

			console.warn( 'THREE.WebGLRenderTarget: .generateMipmaps is now .texture.generateMipmaps.' );
			return this.texture.generateMipmaps;

		},
		set: function ( value ) {

			console.warn( 'THREE.WebGLRenderTarget: .generateMipmaps is now .texture.generateMipmaps.' );
			this.texture.generateMipmaps = value;

		}
	}

} );

//

Audio.prototype.load = function ( file ) {

	console.warn( 'THREE.Audio: .load has been deprecated. Use THREE.AudioLoader instead.' );
	var scope = this;
	var audioLoader = new AudioLoader();
	audioLoader.load( file, function ( buffer ) {

		scope.setBuffer( buffer );

	} );
	return this;

};

AudioAnalyser.prototype.getData = function () {

	console.warn( 'THREE.AudioAnalyser: .getData() is now .getFrequencyData().' );
	return this.getFrequencyData();

};

//

export var GeometryUtils = {

	merge: function ( geometry1, geometry2, materialIndexOffset ) {

		console.warn( 'THREE.GeometryUtils: .merge() has been moved to Geometry. Use geometry.merge( geometry2, matrix, materialIndexOffset ) instead.' );
		var matrix;

		if ( geometry2.isMesh ) {

			geometry2.matrixAutoUpdate && geometry2.updateMatrix();

			matrix = geometry2.matrix;
			geometry2 = geometry2.geometry;

		}

		geometry1.merge( geometry2, matrix, materialIndexOffset );

	},

	center: function ( geometry ) {

		console.warn( 'THREE.GeometryUtils: .center() has been moved to Geometry. Use geometry.center() instead.' );
		return geometry.center();

	}

};

export var ImageUtils = {

	crossOrigin: undefined,

	loadTexture: function ( url, mapping, onLoad, onError ) {

		console.warn( 'THREE.ImageUtils.loadTexture has been deprecated. Use THREE.TextureLoader() instead.' );

		var loader = new TextureLoader();
		loader.setCrossOrigin( this.crossOrigin );

		var texture = loader.load( url, onLoad, undefined, onError );

		if ( mapping ) texture.mapping = mapping;

		return texture;

	},

	loadTextureCube: function ( urls, mapping, onLoad, onError ) {

		console.warn( 'THREE.ImageUtils.loadTextureCube has been deprecated. Use THREE.CubeTextureLoader() instead.' );

		var loader = new CubeTextureLoader();
		loader.setCrossOrigin( this.crossOrigin );

		var texture = loader.load( urls, onLoad, undefined, onError );

		if ( mapping ) texture.mapping = mapping;

		return texture;

	},

	loadCompressedTexture: function () {

		console.error( 'THREE.ImageUtils.loadCompressedTexture has been removed. Use THREE.DDSLoader instead.' );

	},

	loadCompressedTextureCube: function () {

		console.error( 'THREE.ImageUtils.loadCompressedTextureCube has been removed. Use THREE.DDSLoader instead.' );

	}

};

//

export function Projector() {

	console.error( 'THREE.Projector has been moved to /examples/js/renderers/Projector.js.' );

	this.projectVector = function ( vector, camera ) {

		console.warn( 'THREE.Projector: .projectVector() is now vector.project().' );
		vector.project( camera );

	};

	this.unprojectVector = function ( vector, camera ) {

		console.warn( 'THREE.Projector: .unprojectVector() is now vector.unproject().' );
		vector.unproject( camera );

	};

	this.pickingRay = function () {

		console.error( 'THREE.Projector: .pickingRay() is now raycaster.setFromCamera().' );

	};

}

//

export function CanvasRenderer() {

	console.error( 'THREE.CanvasRenderer has been moved to /examples/js/renderers/CanvasRenderer.js' );

	this.domElement = document.createElementNS( 'http://www.w3.org/1999/xhtml', 'canvas' );
	this.clear = function () {};
	this.render = function () {};
	this.setClearColor = function () {};
	this.setSize = function () {};

}<|MERGE_RESOLUTION|>--- conflicted
+++ resolved
@@ -592,13 +592,12 @@
 		return this.setFromMatrixColumn( matrix, index );
 
 	},
-<<<<<<< HEAD
 	applyProjection: function ( m ) {
 
 		console.warn( 'THREE.Vector3: .applyProjection() has been removed. Use .applyMatrix4( m ) instead.' );
 		return this.applyMatrix4( m );
-=======
-
+
+	},
 	fromAttribute: function ( attribute, index, offset ) {
 
 		console.error( 'THREE.Vector3: .fromAttribute() has been renamed to .fromBufferAttribute().' );
@@ -614,7 +613,6 @@
 
 		console.error( 'THREE.Vector4: .fromAttribute() has been renamed to .fromBufferAttribute().' );
 		return this.fromBufferAttribute( attribute, index, offset );
->>>>>>> 42128239
 
 	}
 
