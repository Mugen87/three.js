--- conflicted
+++ resolved
@@ -157,23 +157,7 @@
 
 		}
 
-<<<<<<< HEAD
-		function checkIntersection( object, material, raycaster, ray, pA, pB, pC, point ) {
-
-			var intersect;
-			if(!material) return null;
-			if ( material.side === BackSide ) {
-
-				intersect = ray.intersectTriangle( pC, pB, pA, true, point );
-
-			} else {
-
-				intersect = ray.intersectTriangle( pA, pB, pC, material.side !== DoubleSide, point );
-
-			}
-=======
 		let intersection;
->>>>>>> 27114b56
 
 		if ( geometry.isBufferGeometry ) {
 
@@ -248,18 +232,12 @@
 
 				// non-indexed buffer geometry
 
-<<<<<<< HEAD
-			if ( geometry.boundingBox === null ) return;
-			
-			if ( ray.intersectsBox( geometry.boundingBox ) === false ) return;
-=======
 				if ( Array.isArray( material ) ) {
 
 					for ( let i = 0, il = groups.length; i < il; i ++ ) {
 
 						const group = groups[ i ];
 						const groupMaterial = material[ group.materialIndex ];
->>>>>>> 27114b56
 
 						const start = Math.max( group.start, drawRange.start );
 						const end = Math.min( ( group.start + group.count ), ( drawRange.start + drawRange.count ) );
