import {
	Usage
} from '../constants';

/**
 * @see <a href="https://github.com/mrdoob/three.js/blob/master/src/core/BufferAttribute.js">src/core/BufferAttribute.js</a>
 */
export class BufferAttribute {

	constructor( array: ArrayLike<number>, itemSize: number, normalized?: boolean ); // array parameter should be TypedArray.

	name: string;
	array: ArrayLike<number>;
	itemSize: number;
	usage: Usage;
	updateRange: { offset: number; count: number };
	version: number;
	normalized: boolean;
	needsUpdate: boolean;
	count: number;
	onUpload: Function;

<<<<<<< HEAD
	setArray( array?: ArrayBufferView ): void;
	setUsage( usage: Usage ): BufferAttribute;
=======
	setDynamic( dynamic: boolean ): BufferAttribute;
>>>>>>> 8830252a
	clone(): this;
	copy( source: BufferAttribute ): this;
	copyAt(
		index1: number,
		attribute: BufferAttribute,
		index2: number
	): BufferAttribute;
	copyArray( array: ArrayLike<number> ): BufferAttribute;
	copyColorsArray(
		colors: { r: number; g: number; b: number }[]
	): BufferAttribute;
	copyVector2sArray( vectors: { x: number; y: number }[] ): BufferAttribute;
	copyVector3sArray(
		vectors: { x: number; y: number; z: number }[]
	): BufferAttribute;
	copyVector4sArray(
		vectors: { x: number; y: number; z: number; w: number }[]
	): BufferAttribute;
	set(
		value: ArrayLike<number> | ArrayBufferView,
		offset?: number
	): BufferAttribute;
	getX( index: number ): number;
	setX( index: number, x: number ): BufferAttribute;
	getY( index: number ): number;
	setY( index: number, y: number ): BufferAttribute;
	getZ( index: number ): number;
	setZ( index: number, z: number ): BufferAttribute;
	getW( index: number ): number;
	setW( index: number, z: number ): BufferAttribute;
	setXY( index: number, x: number, y: number ): BufferAttribute;
	setXYZ( index: number, x: number, y: number, z: number ): BufferAttribute;
	setXYZW(
		index: number,
		x: number,
		y: number,
		z: number,
		w: number
	): BufferAttribute;
	/**
	 * @deprecated Use {@link BufferAttribute#count .count} instead.
	 */
	length: number;

}

/**
 * @deprecated THREE.Int8Attribute has been removed. Use new THREE.Int8BufferAttribute() instead.
 */
export class Int8Attribute extends BufferAttribute {

	constructor( array: any, itemSize: number );

}

/**
 * @deprecated THREE.Uint8Attribute has been removed. Use new THREE.Uint8BufferAttribute() instead.
 */
export class Uint8Attribute extends BufferAttribute {

	constructor( array: any, itemSize: number );

}

/**
 * @deprecated THREE.Uint8ClampedAttribute has been removed. Use new THREE.Uint8ClampedBufferAttribute() instead.
 */
export class Uint8ClampedAttribute extends BufferAttribute {

	constructor( array: any, itemSize: number );

}

/**
 * @deprecated THREE.Int16Attribute has been removed. Use new THREE.Int16BufferAttribute() instead.
 */
export class Int16Attribute extends BufferAttribute {

	constructor( array: any, itemSize: number );

}

/**
 * @deprecated THREE.Uint16Attribute has been removed. Use new THREE.Uint16BufferAttribute() instead.
 */
export class Uint16Attribute extends BufferAttribute {

	constructor( array: any, itemSize: number );

}

/**
 * @deprecated THREE.Int32Attribute has been removed. Use new THREE.Int32BufferAttribute() instead.
 */
export class Int32Attribute extends BufferAttribute {

	constructor( array: any, itemSize: number );

}

/**
 * @deprecated THREE.Uint32Attribute has been removed. Use new THREE.Uint32BufferAttribute() instead.
 */
export class Uint32Attribute extends BufferAttribute {

	constructor( array: any, itemSize: number );

}

/**
 * @deprecated THREE.Float32Attribute has been removed. Use new THREE.Float32BufferAttribute() instead.
 */
export class Float32Attribute extends BufferAttribute {

	constructor( array: any, itemSize: number );

}

/**
 * @deprecated THREE.Float64Attribute has been removed. Use new THREE.Float64BufferAttribute() instead.
 */
export class Float64Attribute extends BufferAttribute {

	constructor( array: any, itemSize: number );

}

export class Int8BufferAttribute extends BufferAttribute {

	constructor(
		array: Iterable<number> | ArrayLike<number> | ArrayBuffer,
		itemSize: number,
		normalized?: boolean
	);

}

export class Uint8BufferAttribute extends BufferAttribute {

	constructor(
		array: Iterable<number> | ArrayLike<number> | ArrayBuffer,
		itemSize: number,
		normalized?: boolean
	);

}

export class Uint8ClampedBufferAttribute extends BufferAttribute {

	constructor(
		array: Iterable<number> | ArrayLike<number> | ArrayBuffer,
		itemSize: number,
		normalized?: boolean
	);

}

export class Int16BufferAttribute extends BufferAttribute {

	constructor(
		array: Iterable<number> | ArrayLike<number> | ArrayBuffer,
		itemSize: number,
		normalized?: boolean
	);

}

export class Uint16BufferAttribute extends BufferAttribute {

	constructor(
		array: Iterable<number> | ArrayLike<number> | ArrayBuffer,
		itemSize: number,
		normalized?: boolean
	);

}

export class Int32BufferAttribute extends BufferAttribute {

	constructor(
		array: Iterable<number> | ArrayLike<number> | ArrayBuffer,
		itemSize: number,
		normalized?: boolean
	);

}

export class Uint32BufferAttribute extends BufferAttribute {

	constructor(
		array: Iterable<number> | ArrayLike<number> | ArrayBuffer,
		itemSize: number,
		normalized?: boolean
	);

}

export class Float32BufferAttribute extends BufferAttribute {

	constructor(
		array: Iterable<number> | ArrayLike<number> | ArrayBuffer,
		itemSize: number,
		normalized?: boolean
	);

}

export class Float64BufferAttribute extends BufferAttribute {

	constructor(
		array: Iterable<number> | ArrayLike<number> | ArrayBuffer,
		itemSize: number,
		normalized?: boolean
	);

}<|MERGE_RESOLUTION|>--- conflicted
+++ resolved
@@ -20,12 +20,7 @@
 	count: number;
 	onUpload: Function;
 
-<<<<<<< HEAD
-	setArray( array?: ArrayBufferView ): void;
 	setUsage( usage: Usage ): BufferAttribute;
-=======
-	setDynamic( dynamic: boolean ): BufferAttribute;
->>>>>>> 8830252a
 	clone(): this;
 	copy( source: BufferAttribute ): this;
 	copyAt(
