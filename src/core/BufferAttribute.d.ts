<<<<<<< HEAD
import { EventDispatcher } from './EventDispatcher';
=======
import {
	Usage
} from '../constants';
>>>>>>> 8fcc7b8d

/**
 * @see <a href="https://github.com/mrdoob/three.js/blob/master/src/core/BufferAttribute.js">src/core/BufferAttribute.js</a>
 */
export class BufferAttribute extends EventDispatcher {

	constructor( array: ArrayLike<number>, itemSize: number, normalized?: boolean ); // array parameter should be TypedArray.

	name: string;
	array: ArrayLike<number>;
	itemSize: number;
	usage: Usage;
	updateRange: { offset: number; count: number };
	version: number;
	normalized: boolean;
	needsUpdate: boolean;
	count: number;
	onUpload: Function;

	setUsage( usage: Usage ): BufferAttribute;
	clone(): this;
	copy( source: BufferAttribute ): this;
	copyAt(
		index1: number,
		attribute: BufferAttribute,
		index2: number
	): BufferAttribute;
	copyArray( array: ArrayLike<number> ): BufferAttribute;
	copyColorsArray(
		colors: { r: number; g: number; b: number }[]
	): BufferAttribute;
	copyVector2sArray( vectors: { x: number; y: number }[] ): BufferAttribute;
	copyVector3sArray(
		vectors: { x: number; y: number; z: number }[]
	): BufferAttribute;
	copyVector4sArray(
		vectors: { x: number; y: number; z: number; w: number }[]
	): BufferAttribute;
	dispose(): void;
	set(
		value: ArrayLike<number> | ArrayBufferView,
		offset?: number
	): BufferAttribute;
	getX( index: number ): number;
	setX( index: number, x: number ): BufferAttribute;
	getY( index: number ): number;
	setY( index: number, y: number ): BufferAttribute;
	getZ( index: number ): number;
	setZ( index: number, z: number ): BufferAttribute;
	getW( index: number ): number;
	setW( index: number, z: number ): BufferAttribute;
	setXY( index: number, x: number, y: number ): BufferAttribute;
	setXYZ( index: number, x: number, y: number, z: number ): BufferAttribute;
	setXYZW(
		index: number,
		x: number,
		y: number,
		z: number,
		w: number
	): BufferAttribute;
	/**
	 * @deprecated Use {@link BufferAttribute#count .count} instead.
	 */
	length: number;

}

/**
 * @deprecated THREE.Int8Attribute has been removed. Use new THREE.Int8BufferAttribute() instead.
 */
export class Int8Attribute extends BufferAttribute {

	constructor( array: any, itemSize: number );

}

/**
 * @deprecated THREE.Uint8Attribute has been removed. Use new THREE.Uint8BufferAttribute() instead.
 */
export class Uint8Attribute extends BufferAttribute {

	constructor( array: any, itemSize: number );

}

/**
 * @deprecated THREE.Uint8ClampedAttribute has been removed. Use new THREE.Uint8ClampedBufferAttribute() instead.
 */
export class Uint8ClampedAttribute extends BufferAttribute {

	constructor( array: any, itemSize: number );

}

/**
 * @deprecated THREE.Int16Attribute has been removed. Use new THREE.Int16BufferAttribute() instead.
 */
export class Int16Attribute extends BufferAttribute {

	constructor( array: any, itemSize: number );

}

/**
 * @deprecated THREE.Uint16Attribute has been removed. Use new THREE.Uint16BufferAttribute() instead.
 */
export class Uint16Attribute extends BufferAttribute {

	constructor( array: any, itemSize: number );

}

/**
 * @deprecated THREE.Int32Attribute has been removed. Use new THREE.Int32BufferAttribute() instead.
 */
export class Int32Attribute extends BufferAttribute {

	constructor( array: any, itemSize: number );

}

/**
 * @deprecated THREE.Uint32Attribute has been removed. Use new THREE.Uint32BufferAttribute() instead.
 */
export class Uint32Attribute extends BufferAttribute {

	constructor( array: any, itemSize: number );

}

/**
 * @deprecated THREE.Float32Attribute has been removed. Use new THREE.Float32BufferAttribute() instead.
 */
export class Float32Attribute extends BufferAttribute {

	constructor( array: any, itemSize: number );

}

/**
 * @deprecated THREE.Float64Attribute has been removed. Use new THREE.Float64BufferAttribute() instead.
 */
export class Float64Attribute extends BufferAttribute {

	constructor( array: any, itemSize: number );

}

export class Int8BufferAttribute extends BufferAttribute {

	constructor(
		array: Iterable<number> | ArrayLike<number> | ArrayBuffer | number,
		itemSize: number,
		normalized?: boolean
	);

}

export class Uint8BufferAttribute extends BufferAttribute {

	constructor(
		array: Iterable<number> | ArrayLike<number> | ArrayBuffer | number,
		itemSize: number,
		normalized?: boolean
	);

}

export class Uint8ClampedBufferAttribute extends BufferAttribute {

	constructor(
		array: Iterable<number> | ArrayLike<number> | ArrayBuffer | number,
		itemSize: number,
		normalized?: boolean
	);

}

export class Int16BufferAttribute extends BufferAttribute {

	constructor(
		array: Iterable<number> | ArrayLike<number> | ArrayBuffer | number,
		itemSize: number,
		normalized?: boolean
	);

}

export class Uint16BufferAttribute extends BufferAttribute {

	constructor(
		array: Iterable<number> | ArrayLike<number> | ArrayBuffer | number,
		itemSize: number,
		normalized?: boolean
	);

}

export class Int32BufferAttribute extends BufferAttribute {

	constructor(
		array: Iterable<number> | ArrayLike<number> | ArrayBuffer | number,
		itemSize: number,
		normalized?: boolean
	);

}

export class Uint32BufferAttribute extends BufferAttribute {

	constructor(
		array: Iterable<number> | ArrayLike<number> | ArrayBuffer | number,
		itemSize: number,
		normalized?: boolean
	);

}

export class Float32BufferAttribute extends BufferAttribute {

	constructor(
		array: Iterable<number> | ArrayLike<number> | ArrayBuffer | number,
		itemSize: number,
		normalized?: boolean
	);

}

export class Float64BufferAttribute extends BufferAttribute {

	constructor(
		array: Iterable<number> | ArrayLike<number> | ArrayBuffer | number,
		itemSize: number,
		normalized?: boolean
	);

}<|MERGE_RESOLUTION|>--- conflicted
+++ resolved
@@ -1,10 +1,5 @@
-<<<<<<< HEAD
 import { EventDispatcher } from './EventDispatcher';
-=======
-import {
-	Usage
-} from '../constants';
->>>>>>> 8fcc7b8d
+import { Usage } from '../constants';
 
 /**
  * @see <a href="https://github.com/mrdoob/three.js/blob/master/src/core/BufferAttribute.js">src/core/BufferAttribute.js</a>
