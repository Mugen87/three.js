/**
 * @author WestLangley / http://github.com/WestLangley
 * @author Mugen87 / https://github.com/Mugen87
 */

import { BufferGeometry } from '../core/BufferGeometry.js';
import { Float32BufferAttribute } from '../core/BufferAttribute.js';
import { Geometry } from '../core/Geometry.js';
import { MathUtils } from '../math/MathUtils.js';

class EdgesGeometry extends BufferGeometry {

	constructor( geometry, thresholdAngle ) {

		super();

		this.type = 'EdgesGeometry';

		this.parameters = {
			thresholdAngle: thresholdAngle
		};

		thresholdAngle = ( thresholdAngle !== undefined ) ? thresholdAngle : 1;

		// buffer

		var vertices = [];

<<<<<<< HEAD
		// helper variables
=======
	var thresholdDot = Math.cos( MathUtils.DEG2RAD * thresholdAngle );
	var edge = [ 0, 0 ], edges = {}, edge1, edge2;
	var key, keys = [ 'a', 'b', 'c' ];
>>>>>>> 2f40b4f5

		var thresholdDot = Math.cos( _Math.DEG2RAD * thresholdAngle );
		var edge = [ 0, 0 ], edges = {}, edge1, edge2;
		var key, keys = [ 'a', 'b', 'c' ];

		// prepare source geometry

		var geometry2;

		if ( geometry.isBufferGeometry ) {

			geometry2 = new Geometry();
			geometry2.fromBufferGeometry( geometry );

		} else {

			geometry2 = geometry.clone();

		}

		geometry2.mergeVertices();
		geometry2.computeFaceNormals();

		var sourceVertices = geometry2.vertices;
		var faces = geometry2.faces;

		// now create a data structure where each entry represents an edge with its adjoining faces

		for ( var i = 0, l = faces.length; i < l; i ++ ) {

			var face = faces[ i ];

			for ( var j = 0; j < 3; j ++ ) {

				edge1 = face[ keys[ j ] ];
				edge2 = face[ keys[ ( j + 1 ) % 3 ] ];
				edge[ 0 ] = Math.min( edge1, edge2 );
				edge[ 1 ] = Math.max( edge1, edge2 );

				key = edge[ 0 ] + ',' + edge[ 1 ];

				if ( edges[ key ] === undefined ) {

					edges[ key ] = { index1: edge[ 0 ], index2: edge[ 1 ], face1: i, face2: undefined };

				} else {

					edges[ key ].face2 = i;

				}

			}

		}

		// generate vertices

		for ( key in edges ) {

			var e = edges[ key ];

			// an edge is only rendered if the angle (in degrees) between the face normals of the adjoining faces exceeds this value. default = 1 degree.

			if ( e.face2 === undefined || faces[ e.face1 ].normal.dot( faces[ e.face2 ].normal ) <= thresholdDot ) {

				var vertex = sourceVertices[ e.index1 ];
				vertices.push( vertex.x, vertex.y, vertex.z );

				vertex = sourceVertices[ e.index2 ];
				vertices.push( vertex.x, vertex.y, vertex.z );

			}

		}

		// build geometry

		this.setAttribute( 'position', new Float32BufferAttribute( vertices, 3 ) );

	}

}


export { EdgesGeometry };<|MERGE_RESOLUTION|>--- conflicted
+++ resolved
@@ -26,15 +26,9 @@
 
 		var vertices = [];
 
-<<<<<<< HEAD
 		// helper variables
-=======
-	var thresholdDot = Math.cos( MathUtils.DEG2RAD * thresholdAngle );
-	var edge = [ 0, 0 ], edges = {}, edge1, edge2;
-	var key, keys = [ 'a', 'b', 'c' ];
->>>>>>> 2f40b4f5
 
-		var thresholdDot = Math.cos( _Math.DEG2RAD * thresholdAngle );
+		var thresholdDot = Math.cos( MathUtils.DEG2RAD * thresholdAngle );
 		var edge = [ 0, 0 ], edges = {}, edge1, edge2;
 		var key, keys = [ 'a', 'b', 'c' ];
 
