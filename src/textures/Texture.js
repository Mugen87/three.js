/**
 * @author mrdoob / http://mrdoob.com/
 * @author alteredq / http://alteredqualia.com/
 * @author szimek / https://github.com/szimek/
 */

import { EventDispatcher } from '../core/EventDispatcher.js';
import {
	MirroredRepeatWrapping,
	ClampToEdgeWrapping,
	RepeatWrapping,
	LinearEncoding,
	UnsignedByteType,
	RGBAFormat,
	LinearMipmapLinearFilter,
	LinearFilter,
	UVMapping
} from '../constants.js';
import { MathUtils } from '../math/MathUtils.js';
import { Vector2 } from '../math/Vector2.js';
import { Matrix3 } from '../math/Matrix3.js';
import { TextureImage } from './TextureImage.js';

var textureId = 0;

function Texture( image, mapping, wrapS, wrapT, magFilter, minFilter, format, type, anisotropy, encoding ) {

	Object.defineProperty( this, 'id', { value: textureId ++ } );

	this.uuid = MathUtils.generateUUID();

	this.name = '';

	this.textureImage = new TextureImage( image || Texture.DEFAULT_IMAGE );
	this.mipmaps = [];

	this.mapping = mapping !== undefined ? mapping : Texture.DEFAULT_MAPPING;

	this.wrapS = wrapS !== undefined ? wrapS : ClampToEdgeWrapping;
	this.wrapT = wrapT !== undefined ? wrapT : ClampToEdgeWrapping;

	this.magFilter = magFilter !== undefined ? magFilter : LinearFilter;
	this.minFilter = minFilter !== undefined ? minFilter : LinearMipmapLinearFilter;

	this.anisotropy = anisotropy !== undefined ? anisotropy : 1;

	this.format = format !== undefined ? format : RGBAFormat;
	this.internalFormat = null;
	this.type = type !== undefined ? type : UnsignedByteType;

	this.offset = new Vector2( 0, 0 );
	this.repeat = new Vector2( 1, 1 );
	this.center = new Vector2( 0, 0 );
	this.rotation = 0;

	this.matrixAutoUpdate = true;
	this.matrix = new Matrix3();

	this.generateMipmaps = true;
	this.premultiplyAlpha = false;
	this.flipY = true;
	this.unpackAlignment = 4;	// valid values: 1, 2, 4, 8 (see http://www.khronos.org/opengles/sdk/docs/man/xhtml/glPixelStorei.xml)

	// Values of encoding !== THREE.LinearEncoding only supported on map, envMap and emissiveMap.
	//
	// Also changing the encoding after already used by a Material will not automatically make the Material
	// update. You need to explicitly call Material.needsUpdate to trigger it to recompile.
	this.encoding = encoding !== undefined ? encoding : LinearEncoding;

	this.version = 0;
	this.onUpdate = null;

	//

	Object.defineProperty( this, 'image', {
		set: function ( image ) {

			this.textureImage.image = image;

		},
		get: function () {

			return this.textureImage.image;

		}
	} );

}

Texture.DEFAULT_IMAGE = undefined;
Texture.DEFAULT_MAPPING = UVMapping;

Texture.prototype = Object.assign( Object.create( EventDispatcher.prototype ), {

	constructor: Texture,

	isTexture: true,

	updateMatrix: function () {

		this.matrix.setUvTransform( this.offset.x, this.offset.y, this.repeat.x, this.repeat.y, this.rotation, this.center.x, this.center.y );

	},

	clone: function () {

		return new this.constructor().copy( this );

	},

	copy: function ( source ) {

		this.name = source.name;

		this.textureImage = source.textureImage;
		this.mipmaps = source.mipmaps.slice( 0 );

		this.mapping = source.mapping;

		this.wrapS = source.wrapS;
		this.wrapT = source.wrapT;

		this.magFilter = source.magFilter;
		this.minFilter = source.minFilter;

		this.anisotropy = source.anisotropy;

		this.format = source.format;
		this.internalFormat = source.internalFormat;
		this.type = source.type;

		this.offset.copy( source.offset );
		this.repeat.copy( source.repeat );
		this.center.copy( source.center );
		this.rotation = source.rotation;

		this.matrixAutoUpdate = source.matrixAutoUpdate;
		this.matrix.copy( source.matrix );

		this.generateMipmaps = source.generateMipmaps;
		this.premultiplyAlpha = source.premultiplyAlpha;
		this.flipY = source.flipY;
		this.unpackAlignment = source.unpackAlignment;
		this.encoding = source.encoding;

		this.version = source.version;

		return this;

	},

	toJSON: function ( meta ) {

		var isRootObject = ( meta === undefined || typeof meta === 'string' );

		if ( ! isRootObject && meta.textures[ this.uuid ] !== undefined ) {

			return meta.textures[ this.uuid ];

		}

		var output = {

			metadata: {
				version: 4.5,
				type: 'Texture',
				generator: 'Texture.toJSON'
			},

			uuid: this.uuid,
			name: this.name,

			image: this.textureImage.toJSON( meta ).uuid,

			mapping: this.mapping,

			repeat: [ this.repeat.x, this.repeat.y ],
			offset: [ this.offset.x, this.offset.y ],
			center: [ this.center.x, this.center.y ],
			rotation: this.rotation,

			wrap: [ this.wrapS, this.wrapT ],

			format: this.format,
			type: this.type,
			encoding: this.encoding,

			minFilter: this.minFilter,
			magFilter: this.magFilter,
			anisotropy: this.anisotropy,

			flipY: this.flipY,

			premultiplyAlpha: this.premultiplyAlpha,
			unpackAlignment: this.unpackAlignment

		};

<<<<<<< HEAD
=======
		if ( this.image !== undefined ) {

			// TODO: Move to THREE.Image

			var image = this.image;

			if ( image.uuid === undefined ) {

				image.uuid = MathUtils.generateUUID(); // UGH

			}

			if ( ! isRootObject && meta.images[ image.uuid ] === undefined ) {

				var url;

				if ( Array.isArray( image ) ) {

					// process array of images e.g. CubeTexture

					url = [];

					for ( var i = 0, l = image.length; i < l; i ++ ) {

						url.push( ImageUtils.getDataURL( image[ i ] ) );

					}

				} else {

					// process single image

					url = ImageUtils.getDataURL( image );

				}

				meta.images[ image.uuid ] = {
					uuid: image.uuid,
					url: url
				};

			}

			output.image = image.uuid;

		}

>>>>>>> 1f3790d9
		if ( ! isRootObject ) {

			meta.textures[ this.uuid ] = output;

		}

		return output;

	},

	dispose: function () {

		this.dispatchEvent( { type: 'dispose' } );

	},

	transformUv: function ( uv ) {

		if ( this.mapping !== UVMapping ) return uv;

		uv.applyMatrix3( this.matrix );

		if ( uv.x < 0 || uv.x > 1 ) {

			switch ( this.wrapS ) {

				case RepeatWrapping:

					uv.x = uv.x - Math.floor( uv.x );
					break;

				case ClampToEdgeWrapping:

					uv.x = uv.x < 0 ? 0 : 1;
					break;

				case MirroredRepeatWrapping:

					if ( Math.abs( Math.floor( uv.x ) % 2 ) === 1 ) {

						uv.x = Math.ceil( uv.x ) - uv.x;

					} else {

						uv.x = uv.x - Math.floor( uv.x );

					}
					break;

			}

		}

		if ( uv.y < 0 || uv.y > 1 ) {

			switch ( this.wrapT ) {

				case RepeatWrapping:

					uv.y = uv.y - Math.floor( uv.y );
					break;

				case ClampToEdgeWrapping:

					uv.y = uv.y < 0 ? 0 : 1;
					break;

				case MirroredRepeatWrapping:

					if ( Math.abs( Math.floor( uv.y ) % 2 ) === 1 ) {

						uv.y = Math.ceil( uv.y ) - uv.y;

					} else {

						uv.y = uv.y - Math.floor( uv.y );

					}
					break;

			}

		}

		if ( this.flipY ) {

			uv.y = 1 - uv.y;

		}

		return uv;

	}

} );

Object.defineProperty( Texture.prototype, "needsUpdate", {

	set: function ( value ) {

		if ( value === true ) {

			this.version ++;
			this.textureImage.version ++;

		}

	}

} );


export { Texture };<|MERGE_RESOLUTION|>--- conflicted
+++ resolved
@@ -196,56 +196,6 @@
 
 		};
 
-<<<<<<< HEAD
-=======
-		if ( this.image !== undefined ) {
-
-			// TODO: Move to THREE.Image
-
-			var image = this.image;
-
-			if ( image.uuid === undefined ) {
-
-				image.uuid = MathUtils.generateUUID(); // UGH
-
-			}
-
-			if ( ! isRootObject && meta.images[ image.uuid ] === undefined ) {
-
-				var url;
-
-				if ( Array.isArray( image ) ) {
-
-					// process array of images e.g. CubeTexture
-
-					url = [];
-
-					for ( var i = 0, l = image.length; i < l; i ++ ) {
-
-						url.push( ImageUtils.getDataURL( image[ i ] ) );
-
-					}
-
-				} else {
-
-					// process single image
-
-					url = ImageUtils.getDataURL( image );
-
-				}
-
-				meta.images[ image.uuid ] = {
-					uuid: image.uuid,
-					url: url
-				};
-
-			}
-
-			output.image = image.uuid;
-
-		}
-
->>>>>>> 1f3790d9
 		if ( ! isRootObject ) {
 
 			meta.textures[ this.uuid ] = output;
