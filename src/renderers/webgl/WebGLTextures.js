--- conflicted
+++ resolved
@@ -453,15 +453,10 @@
 
 			if ( texture.textureImage.version !== texture.textureImage.__currentVersion || forceUpload === true ) {
 
-<<<<<<< HEAD
 				_gl.pixelStorei( _gl.UNPACK_FLIP_Y_WEBGL, texture.flipY );
-=======
-			var isCompressed = ( texture && ( texture.isCompressedTexture || texture.image[ 0 ].isCompressedTexture ) );
-			var isDataTexture = ( texture.image[ 0 ] && texture.image[ 0 ].isDataTexture );
->>>>>>> 95bce2ab
-
-				var isCompressed = ( texture && texture.isCompressedTexture );
-				var isDataTexture = ( texture.image[ 0 ] && texture.image[ 0 ].isDataTexture );
+
+			  var isCompressed = ( texture && ( texture.isCompressedTexture || texture.image[ 0 ].isCompressedTexture ) );
+			  var isDataTexture = ( texture.image[ 0 ] && texture.image[ 0 ].isDataTexture );
 
 				var cubeImage = [];
 
