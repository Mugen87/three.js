--- conflicted
+++ resolved
@@ -16,8 +16,6 @@
 	const _videoTextures = new WeakMap();
 	let _canvas;
 
-	const _sources = new WeakMap(); // maps WebglTexture objects to instances of Source
-
 	// cordova iOS (as of 5.0) still uses UIWebView, which provides OffscreenCanvas,
 	// also OffscreenCanvas.getContext("webgl"), but not OffscreenCanvas.getContext("2d")!
 	// Some implementations may only implement OffscreenCanvas partially (e.g. lacking 2d).
@@ -247,6 +245,8 @@
 
 		}
 
+		info.memory.textures --;
+
 	}
 
 	function onRenderTargetDispose( event ) {
@@ -267,48 +267,9 @@
 
 		if ( textureProperties.__webglInit === undefined ) return;
 
-		// check if it's necessary to remove the WebGLTexture object
-
-		const source = texture.source;
-		const webglTextures = _sources.get( source );
-
-		if ( webglTextures ) {
-
-			const webglTexture = webglTextures[ textureProperties.__cacheKey ];
-			webglTexture.usedTimes --;
-
-			// the WebGLTexture object is not used anymore, remove it
-
-			if ( webglTexture.usedTimes === 0 ) {
-
-				deleteTexture( texture );
-
-			}
-
-			// remove the weak map entry if no WebGLTexture uses the source anymore
-
-			if ( Object.keys( webglTextures ).length === 0 ) {
-
-				_sources.delete( source );
-
-			}
-
-		}
+		_gl.deleteTexture( textureProperties.__webglTexture );
 
 		properties.remove( texture );
-
-	}
-
-	function deleteTexture( texture ) {
-
-		const textureProperties = properties.get( texture );
-		_gl.deleteTexture( textureProperties.__webglTexture );
-
-		const source = texture.source;
-		const webglTextures = _sources.get( source );
-		delete webglTextures[ textureProperties.__cacheKey ];
-
-		info.memory.textures --;
 
 	}
 
@@ -405,28 +366,6 @@
 
 	}
 
-	function getTextureCacheKey( texture ) {
-
-		const array = [];
-
-		array.push( texture.wrapS );
-		array.push( texture.wrapT );
-		array.push( texture.magFilter );
-		array.push( texture.minFilter );
-		array.push( texture.anisotropy );
-		array.push( texture.internalFormat );
-		array.push( texture.format );
-		array.push( texture.type );
-		array.push( texture.generateMipmaps );
-		array.push( texture.premultiplyAlpha );
-		array.push( texture.flipY );
-		array.push( texture.unpackAlignment );
-		array.push( texture.encoding );
-
-		return array.join();
-
-	}
-
 	//
 
 	function setTexture2D( texture, slot ) {
@@ -589,81 +528,17 @@
 
 	function initTexture( textureProperties, texture ) {
 
-		let forceUpload = false;
-
 		if ( textureProperties.__webglInit === undefined ) {
 
 			textureProperties.__webglInit = true;
 
 			texture.addEventListener( 'dispose', onTextureDispose );
 
-		}
-
-		// create Source <-> WebGLTextures mapping if necessary
-
-		const source = texture.source;
-		let webglTextures = _sources.get( source );
-
-		if ( webglTextures === undefined ) {
-
-			webglTextures = {};
-			_sources.set( source, webglTextures );
-
-		}
-
-		// check if there is already a WebGLTexture object for the given texture parameters
-
-		const textureCacheKey = getTextureCacheKey( texture );
-
-		if ( textureCacheKey !== textureProperties.__cacheKey ) {
-
-			// if not, create a new instance of WebGLTexture
-
-			if ( webglTextures[ textureCacheKey ] === undefined ) {
-
-				// create new entry
-
-				webglTextures[ textureCacheKey ] = {
-					texture: _gl.createTexture(),
-					usedTimes: 0
-				};
-
-				info.memory.textures ++;
-
-				// when a new instance of WebGLTexture was created, a texture upload is required
-				// even if the image contents are identical
-
-				forceUpload = true;
-
-			}
-
-			webglTextures[ textureCacheKey ].usedTimes ++;
-
-			// every time the texture cache key changes, it's necessary to check if an instance of
-			// WebGLTexture can be deleted in order to avoid a memory leak.
-
-			const webglTexture = webglTextures[ textureProperties.__cacheKey ];
-
-			if ( webglTexture !== undefined ) {
-
-				webglTextures[ textureProperties.__cacheKey ].usedTimes --;
-
-				if ( webglTexture.usedTimes === 0 ) {
-
-					deleteTexture( texture );
-
-				}
-
-			}
-
-			// store references to cache key and WebGLTexture object
-
-			textureProperties.__cacheKey = textureCacheKey;
-			textureProperties.__webglTexture = webglTextures[ textureCacheKey ].texture;
-
-		}
-
-		return forceUpload;
+			textureProperties.__webglTexture = _gl.createTexture();
+
+			info.memory.textures ++;
+
+		}
 
 	}
 
@@ -674,26 +549,16 @@
 		if ( texture.isDataTexture2DArray ) textureType = _gl.TEXTURE_2D_ARRAY;
 		if ( texture.isDataTexture3D ) textureType = _gl.TEXTURE_3D;
 
-		const forceUpload = initTexture( textureProperties, texture );
-		const source = texture.source;
+		initTexture( textureProperties, texture );
 
 		state.activeTexture( _gl.TEXTURE0 + slot );
 		state.bindTexture( textureType, textureProperties.__webglTexture );
 
-		if ( source.version !== source.__currentVersion || forceUpload === true ) {
-
-<<<<<<< HEAD
-			_gl.pixelStorei( _gl.UNPACK_FLIP_Y_WEBGL, texture.flipY );
-			_gl.pixelStorei( _gl.UNPACK_PREMULTIPLY_ALPHA_WEBGL, texture.premultiplyAlpha );
-			_gl.pixelStorei( _gl.UNPACK_ALIGNMENT, texture.unpackAlignment );
-			_gl.pixelStorei( _gl.UNPACK_COLORSPACE_CONVERSION_WEBGL, _gl.NONE );
-
-			const needsPowerOfTwo = textureNeedsPowerOfTwo( texture ) && isPowerOfTwo( texture.image ) === false;
-			const image = resizeImage( texture.image, needsPowerOfTwo, false, maxTextureSize );
-
-			const supportsMips = isPowerOfTwo( image ) || isWebGL2,
-				glFormat = utils.convert( texture.format );
-=======
+		_gl.pixelStorei( _gl.UNPACK_FLIP_Y_WEBGL, texture.flipY );
+		_gl.pixelStorei( _gl.UNPACK_PREMULTIPLY_ALPHA_WEBGL, texture.premultiplyAlpha );
+		_gl.pixelStorei( _gl.UNPACK_ALIGNMENT, texture.unpackAlignment );
+		_gl.pixelStorei( _gl.UNPACK_COLORSPACE_CONVERSION_WEBGL, _gl.NONE );
+
 		const needsPowerOfTwo = textureNeedsPowerOfTwo( texture ) && isPowerOfTwo( texture.image ) === false;
 		let image = resizeImage( texture.image, needsPowerOfTwo, false, maxTextureSize );
 		image = verifyColorSpace( texture, image );
@@ -703,424 +568,349 @@
 
 		let glType = utils.convert( texture.type ),
 			glInternalFormat = getInternalFormat( texture.internalFormat, glFormat, glType, texture.encoding, texture.isVideoTexture );
->>>>>>> 70faa007
-
-			let glType = utils.convert( texture.type ),
-				glInternalFormat = getInternalFormat( texture.internalFormat, glFormat, glType, texture.encoding );
-
-			setTextureParameters( textureType, texture, supportsMips );
-
-<<<<<<< HEAD
-			let mipmap;
-			const mipmaps = texture.mipmaps;
-=======
+
+		setTextureParameters( textureType, texture, supportsMips );
+
+		let mipmap;
+		const mipmaps = texture.mipmaps;
+
 		const useTexStorage = ( isWebGL2 && texture.isVideoTexture !== true );
 		const allocateMemory = ( textureProperties.__version === undefined );
 		const levels = getMipLevels( texture, image, supportsMips );
 
 		if ( texture.isDepthTexture ) {
->>>>>>> 70faa007
-
-			if ( texture.isDepthTexture ) {
-
-				// populate depth texture with dummy data
-
-				glInternalFormat = _gl.DEPTH_COMPONENT;
-
-				if ( isWebGL2 ) {
-
-					if ( texture.type === FloatType ) {
-
-						glInternalFormat = _gl.DEPTH_COMPONENT32F;
-
-					} else if ( texture.type === UnsignedIntType ) {
-
-						glInternalFormat = _gl.DEPTH_COMPONENT24;
-
-					} else if ( texture.type === UnsignedInt248Type ) {
-
-						glInternalFormat = _gl.DEPTH24_STENCIL8;
+
+			// populate depth texture with dummy data
+
+			glInternalFormat = _gl.DEPTH_COMPONENT;
+
+			if ( isWebGL2 ) {
+
+				if ( texture.type === FloatType ) {
+
+					glInternalFormat = _gl.DEPTH_COMPONENT32F;
+
+				} else if ( texture.type === UnsignedIntType ) {
+
+					glInternalFormat = _gl.DEPTH_COMPONENT24;
+
+				} else if ( texture.type === UnsignedInt248Type ) {
+
+					glInternalFormat = _gl.DEPTH24_STENCIL8;
+
+				} else {
+
+					glInternalFormat = _gl.DEPTH_COMPONENT16; // WebGL2 requires sized internalformat for glTexImage2D
+
+				}
+
+			} else {
+
+				if ( texture.type === FloatType ) {
+
+					console.error( 'WebGLRenderer: Floating point depth texture requires WebGL2.' );
+
+				}
+
+			}
+
+			// validation checks for WebGL 1
+
+			if ( texture.format === DepthFormat && glInternalFormat === _gl.DEPTH_COMPONENT ) {
+
+				// The error INVALID_OPERATION is generated by texImage2D if format and internalformat are
+				// DEPTH_COMPONENT and type is not UNSIGNED_SHORT or UNSIGNED_INT
+				// (https://www.khronos.org/registry/webgl/extensions/WEBGL_depth_texture/)
+				if ( texture.type !== UnsignedShortType && texture.type !== UnsignedIntType ) {
+
+					console.warn( 'THREE.WebGLRenderer: Use UnsignedShortType or UnsignedIntType for DepthFormat DepthTexture.' );
+
+					texture.type = UnsignedShortType;
+					glType = utils.convert( texture.type );
+
+				}
+
+			}
+
+			if ( texture.format === DepthStencilFormat && glInternalFormat === _gl.DEPTH_COMPONENT ) {
+
+				// Depth stencil textures need the DEPTH_STENCIL internal format
+				// (https://www.khronos.org/registry/webgl/extensions/WEBGL_depth_texture/)
+				glInternalFormat = _gl.DEPTH_STENCIL;
+
+				// The error INVALID_OPERATION is generated by texImage2D if format and internalformat are
+				// DEPTH_STENCIL and type is not UNSIGNED_INT_24_8_WEBGL.
+				// (https://www.khronos.org/registry/webgl/extensions/WEBGL_depth_texture/)
+				if ( texture.type !== UnsignedInt248Type ) {
+
+					console.warn( 'THREE.WebGLRenderer: Use UnsignedInt248Type for DepthStencilFormat DepthTexture.' );
+
+					texture.type = UnsignedInt248Type;
+					glType = utils.convert( texture.type );
+
+				}
+
+			}
+
+			//
+
+			if ( useTexStorage && allocateMemory ) {
+
+				state.texStorage2D( _gl.TEXTURE_2D, 1, glInternalFormat, image.width, image.height );
+
+			} else {
+
+				state.texImage2D( _gl.TEXTURE_2D, 0, glInternalFormat, image.width, image.height, 0, glFormat, glType, null );
+
+			}
+
+		} else if ( texture.isDataTexture ) {
+
+			// use manually created mipmaps if available
+			// if there are no manual mipmaps
+			// set 0 level mipmap and then use GL to generate other mipmap levels
+
+			if ( mipmaps.length > 0 && supportsMips ) {
+
+				if ( useTexStorage && allocateMemory ) {
+
+					state.texStorage2D( _gl.TEXTURE_2D, levels, glInternalFormat, mipmaps[ 0 ].width, mipmaps[ 0 ].height );
+
+				}
+
+				for ( let i = 0, il = mipmaps.length; i < il; i ++ ) {
+
+					mipmap = mipmaps[ i ];
+
+					if ( useTexStorage ) {
+
+						state.texSubImage2D( _gl.TEXTURE_2D, 0, 0, 0, mipmap.width, mipmap.height, glFormat, glType, mipmap.data );
 
 					} else {
 
-						glInternalFormat = _gl.DEPTH_COMPONENT16; // WebGL2 requires sized internalformat for glTexImage2D
+						state.texImage2D( _gl.TEXTURE_2D, i, glInternalFormat, mipmap.width, mipmap.height, 0, glFormat, glType, mipmap.data );
 
 					}
 
+				}
+
+				texture.generateMipmaps = false;
+
+			} else {
+
+				if ( useTexStorage ) {
+
+					if ( allocateMemory ) {
+
+						state.texStorage2D( _gl.TEXTURE_2D, levels, glInternalFormat, image.width, image.height );
+
+					}
+
+					state.texSubImage2D( _gl.TEXTURE_2D, 0, 0, 0, image.width, image.height, glFormat, glType, image.data );
+
 				} else {
 
-					if ( texture.type === FloatType ) {
-
-						console.error( 'WebGLRenderer: Floating point depth texture requires WebGL2.' );
+					state.texImage2D( _gl.TEXTURE_2D, 0, glInternalFormat, image.width, image.height, 0, glFormat, glType, image.data );
+
+				}
+
+			}
+
+		} else if ( texture.isCompressedTexture ) {
+
+			if ( useTexStorage && allocateMemory ) {
+
+				state.texStorage2D( _gl.TEXTURE_2D, levels, glInternalFormat, mipmaps[ 0 ].width, mipmaps[ 0 ].height );
+
+			}
+
+			for ( let i = 0, il = mipmaps.length; i < il; i ++ ) {
+
+				mipmap = mipmaps[ i ];
+
+				if ( texture.format !== RGBAFormat ) {
+
+					if ( glFormat !== null ) {
+
+						if ( useTexStorage ) {
+
+							state.compressedTexSubImage2D( _gl.TEXTURE_2D, i, 0, 0, mipmap.width, mipmap.height, glFormat, mipmap.data );
+
+						} else {
+
+							state.compressedTexImage2D( _gl.TEXTURE_2D, i, glInternalFormat, mipmap.width, mipmap.height, 0, mipmap.data );
+
+						}
+
+					} else {
+
+						console.warn( 'THREE.WebGLRenderer: Attempt to load unsupported compressed texture format in .uploadTexture()' );
 
 					}
 
-				}
-
-				// validation checks for WebGL 1
-
-				if ( texture.format === DepthFormat && glInternalFormat === _gl.DEPTH_COMPONENT ) {
-
-					// The error INVALID_OPERATION is generated by texImage2D if format and internalformat are
-					// DEPTH_COMPONENT and type is not UNSIGNED_SHORT or UNSIGNED_INT
-					// (https://www.khronos.org/registry/webgl/extensions/WEBGL_depth_texture/)
-					if ( texture.type !== UnsignedShortType && texture.type !== UnsignedIntType ) {
-
-						console.warn( 'THREE.WebGLRenderer: Use UnsignedShortType or UnsignedIntType for DepthFormat DepthTexture.' );
-
-						texture.type = UnsignedShortType;
-						glType = utils.convert( texture.type );
+				} else {
+
+					if ( useTexStorage ) {
+
+						state.texSubImage2D( _gl.TEXTURE_2D, i, 0, 0, mipmap.width, mipmap.height, glFormat, glType, mipmap.data );
+
+					} else {
+
+						state.texImage2D( _gl.TEXTURE_2D, i, glInternalFormat, mipmap.width, mipmap.height, 0, glFormat, glType, mipmap.data );
 
 					}
 
 				}
 
-				if ( texture.format === DepthStencilFormat && glInternalFormat === _gl.DEPTH_COMPONENT ) {
-
-					// Depth stencil textures need the DEPTH_STENCIL internal format
-					// (https://www.khronos.org/registry/webgl/extensions/WEBGL_depth_texture/)
-					glInternalFormat = _gl.DEPTH_STENCIL;
-
-					// The error INVALID_OPERATION is generated by texImage2D if format and internalformat are
-					// DEPTH_STENCIL and type is not UNSIGNED_INT_24_8_WEBGL.
-					// (https://www.khronos.org/registry/webgl/extensions/WEBGL_depth_texture/)
-					if ( texture.type !== UnsignedInt248Type ) {
-
-						console.warn( 'THREE.WebGLRenderer: Use UnsignedInt248Type for DepthStencilFormat DepthTexture.' );
-
-						texture.type = UnsignedInt248Type;
-						glType = utils.convert( texture.type );
+			}
+
+		} else if ( texture.isDataTexture2DArray ) {
+
+			if ( useTexStorage ) {
+
+				if ( allocateMemory ) {
+
+					state.texStorage3D( _gl.TEXTURE_2D_ARRAY, levels, glInternalFormat, image.width, image.height, image.depth );
+
+				}
+
+				state.texSubImage3D( _gl.TEXTURE_2D_ARRAY, 0, 0, 0, 0, image.width, image.height, image.depth, glFormat, glType, image.data );
+
+			} else {
+
+				state.texImage3D( _gl.TEXTURE_2D_ARRAY, 0, glInternalFormat, image.width, image.height, image.depth, 0, glFormat, glType, image.data );
+
+			}
+
+		} else if ( texture.isDataTexture3D ) {
+
+			if ( useTexStorage ) {
+
+				if ( allocateMemory ) {
+
+					state.texStorage3D( _gl.TEXTURE_3D, levels, glInternalFormat, image.width, image.height, image.depth );
+
+				}
+
+				state.texSubImage3D( _gl.TEXTURE_3D, 0, 0, 0, 0, image.width, image.height, image.depth, glFormat, glType, image.data );
+
+			} else {
+
+				state.texImage3D( _gl.TEXTURE_3D, 0, glInternalFormat, image.width, image.height, image.depth, 0, glFormat, glType, image.data );
+
+			}
+
+		} else if ( texture.isFramebufferTexture ) {
+
+			if ( useTexStorage && allocateMemory ) {
+
+				state.texStorage2D( _gl.TEXTURE_2D, levels, glInternalFormat, image.width, image.height );
+
+			} else {
+
+				state.texImage2D( _gl.TEXTURE_2D, 0, glInternalFormat, image.width, image.height, 0, glFormat, glType, null );
+
+			}
+
+		} else {
+
+			// regular Texture (image, video, canvas)
+
+			// use manually created mipmaps if available
+			// if there are no manual mipmaps
+			// set 0 level mipmap and then use GL to generate other mipmap levels
+
+			if ( mipmaps.length > 0 && supportsMips ) {
+
+				if ( useTexStorage && allocateMemory ) {
+
+					state.texStorage2D( _gl.TEXTURE_2D, levels, glInternalFormat, mipmaps[ 0 ].width, mipmaps[ 0 ].height );
+
+				}
+
+				for ( let i = 0, il = mipmaps.length; i < il; i ++ ) {
+
+					mipmap = mipmaps[ i ];
+
+					if ( useTexStorage ) {
+
+						state.texSubImage2D( _gl.TEXTURE_2D, i, 0, 0, glFormat, glType, mipmap );
+
+					} else {
+
+						state.texImage2D( _gl.TEXTURE_2D, i, glInternalFormat, glFormat, glType, mipmap );
 
 					}
 
 				}
 
-				//
-
-				state.texImage2D( _gl.TEXTURE_2D, 0, glInternalFormat, image.width, image.height, 0, glFormat, glType, null );
-
-<<<<<<< HEAD
-			} else if ( texture.isDataTexture ) {
-=======
-			if ( useTexStorage && allocateMemory ) {
-
-				state.texStorage2D( _gl.TEXTURE_2D, 1, glInternalFormat, image.width, image.height );
-
-			} else {
-
-				state.texImage2D( _gl.TEXTURE_2D, 0, glInternalFormat, image.width, image.height, 0, glFormat, glType, null );
-
-			}
->>>>>>> 70faa007
-
-				// use manually created mipmaps if available
-				// if there are no manual mipmaps
-				// set 0 level mipmap and then use GL to generate other mipmap levels
-
-				if ( mipmaps.length > 0 && supportsMips ) {
-
-					for ( let i = 0, il = mipmaps.length; i < il; i ++ ) {
-
-<<<<<<< HEAD
-						mipmap = mipmaps[ i ];
-						state.texImage2D( _gl.TEXTURE_2D, i, glInternalFormat, mipmap.width, mipmap.height, 0, glFormat, glType, mipmap.data );
-
-=======
-				if ( useTexStorage && allocateMemory ) {
-
-					state.texStorage2D( _gl.TEXTURE_2D, levels, glInternalFormat, mipmaps[ 0 ].width, mipmaps[ 0 ].height );
-
-				}
-
-				for ( let i = 0, il = mipmaps.length; i < il; i ++ ) {
-
-					mipmap = mipmaps[ i ];
-
-					if ( useTexStorage ) {
-
-						state.texSubImage2D( _gl.TEXTURE_2D, 0, 0, 0, mipmap.width, mipmap.height, glFormat, glType, mipmap.data );
-
-					} else {
-
-						state.texImage2D( _gl.TEXTURE_2D, i, glInternalFormat, mipmap.width, mipmap.height, 0, glFormat, glType, mipmap.data );
-
->>>>>>> 70faa007
+				texture.generateMipmaps = false;
+
+			} else {
+
+				if ( useTexStorage ) {
+
+					if ( allocateMemory ) {
+
+						state.texStorage2D( _gl.TEXTURE_2D, levels, glInternalFormat, image.width, image.height );
+
 					}
 
-					texture.generateMipmaps = false;
+					state.texSubImage2D( _gl.TEXTURE_2D, 0, 0, 0, glFormat, glType, image );
 
 				} else {
 
-					state.texImage2D( _gl.TEXTURE_2D, 0, glInternalFormat, image.width, image.height, 0, glFormat, glType, image.data );
-
-<<<<<<< HEAD
-=======
-				if ( useTexStorage ) {
-
-					if ( allocateMemory ) {
-
-						state.texStorage2D( _gl.TEXTURE_2D, levels, glInternalFormat, image.width, image.height );
-
-					}
-
-					state.texSubImage2D( _gl.TEXTURE_2D, 0, 0, 0, image.width, image.height, glFormat, glType, image.data );
-
-				} else {
-
-					state.texImage2D( _gl.TEXTURE_2D, 0, glInternalFormat, image.width, image.height, 0, glFormat, glType, image.data );
-
->>>>>>> 70faa007
-				}
-
-			} else if ( texture.isCompressedTexture ) {
-
-				for ( let i = 0, il = mipmaps.length; i < il; i ++ ) {
-
-					mipmap = mipmaps[ i ];
-
-					if ( texture.format !== RGBAFormat && texture.format !== RGBFormat ) {
-
-<<<<<<< HEAD
-						if ( glFormat !== null ) {
-=======
-			if ( useTexStorage && allocateMemory ) {
-
-				state.texStorage2D( _gl.TEXTURE_2D, levels, glInternalFormat, mipmaps[ 0 ].width, mipmaps[ 0 ].height );
-
-			}
-
-			for ( let i = 0, il = mipmaps.length; i < il; i ++ ) {
->>>>>>> 70faa007
-
-							state.compressedTexImage2D( _gl.TEXTURE_2D, i, glInternalFormat, mipmap.width, mipmap.height, 0, mipmap.data );
-
-<<<<<<< HEAD
-						} else {
-=======
-				if ( texture.format !== RGBAFormat ) {
->>>>>>> 70faa007
-
-							console.warn( 'THREE.WebGLRenderer: Attempt to load unsupported compressed texture format in .uploadTexture()' );
-
-<<<<<<< HEAD
-=======
-						if ( useTexStorage ) {
-
-							state.compressedTexSubImage2D( _gl.TEXTURE_2D, i, 0, 0, mipmap.width, mipmap.height, glFormat, mipmap.data );
-
-						} else {
-
-							state.compressedTexImage2D( _gl.TEXTURE_2D, i, glInternalFormat, mipmap.width, mipmap.height, 0, mipmap.data );
-
->>>>>>> 70faa007
-						}
-
-					} else {
-
-						state.texImage2D( _gl.TEXTURE_2D, i, glInternalFormat, mipmap.width, mipmap.height, 0, glFormat, glType, mipmap.data );
-
-					}
-
-				}
-
-<<<<<<< HEAD
-			} else if ( texture.isDataTexture2DArray ) {
-=======
-					if ( useTexStorage ) {
-
-						state.texSubImage2D( _gl.TEXTURE_2D, i, 0, 0, mipmap.width, mipmap.height, glFormat, glType, mipmap.data );
-
-					} else {
-
-						state.texImage2D( _gl.TEXTURE_2D, i, glInternalFormat, mipmap.width, mipmap.height, 0, glFormat, glType, mipmap.data );
-
-					}
->>>>>>> 70faa007
-
-				state.texImage3D( _gl.TEXTURE_2D_ARRAY, 0, glInternalFormat, image.width, image.height, image.depth, 0, glFormat, glType, image.data );
-
-			} else if ( texture.isDataTexture3D ) {
-
-				state.texImage3D( _gl.TEXTURE_3D, 0, glInternalFormat, image.width, image.height, image.depth, 0, glFormat, glType, image.data );
-
-<<<<<<< HEAD
-			} else {
-=======
-			if ( useTexStorage ) {
-
-				if ( allocateMemory ) {
-
-					state.texStorage3D( _gl.TEXTURE_2D_ARRAY, levels, glInternalFormat, image.width, image.height, image.depth );
-
-				}
-
-				state.texSubImage3D( _gl.TEXTURE_2D_ARRAY, 0, 0, 0, 0, image.width, image.height, image.depth, glFormat, glType, image.data );
-
-			} else {
-
-				state.texImage3D( _gl.TEXTURE_2D_ARRAY, 0, glInternalFormat, image.width, image.height, image.depth, 0, glFormat, glType, image.data );
-
-			}
->>>>>>> 70faa007
-
-				// regular Texture (image, video, canvas)
-
-<<<<<<< HEAD
-				// use manually created mipmaps if available
-				// if there are no manual mipmaps
-				// set 0 level mipmap and then use GL to generate other mipmap levels
-=======
-			if ( useTexStorage ) {
-
-				if ( allocateMemory ) {
-
-					state.texStorage3D( _gl.TEXTURE_3D, levels, glInternalFormat, image.width, image.height, image.depth );
-
-				}
-
-				state.texSubImage3D( _gl.TEXTURE_3D, 0, 0, 0, 0, image.width, image.height, image.depth, glFormat, glType, image.data );
-
-			} else {
-
-				state.texImage3D( _gl.TEXTURE_3D, 0, glInternalFormat, image.width, image.height, image.depth, 0, glFormat, glType, image.data );
-
-			}
-
-		} else if ( texture.isFramebufferTexture ) {
-
-			if ( useTexStorage && allocateMemory ) {
-
-				state.texStorage2D( _gl.TEXTURE_2D, levels, glInternalFormat, image.width, image.height );
-
-			} else {
-
-				state.texImage2D( _gl.TEXTURE_2D, 0, glInternalFormat, image.width, image.height, 0, glFormat, glType, null );
-
-			}
->>>>>>> 70faa007
-
-				if ( mipmaps.length > 0 && supportsMips ) {
-
-					for ( let i = 0, il = mipmaps.length; i < il; i ++ ) {
-
-						mipmap = mipmaps[ i ];
-						state.texImage2D( _gl.TEXTURE_2D, i, glInternalFormat, glFormat, glType, mipmap );
-
-					}
-
-					texture.generateMipmaps = false;
-
-<<<<<<< HEAD
-				} else {
-
 					state.texImage2D( _gl.TEXTURE_2D, 0, glInternalFormat, glFormat, glType, image );
-=======
-				if ( useTexStorage && allocateMemory ) {
-
-					state.texStorage2D( _gl.TEXTURE_2D, levels, glInternalFormat, mipmaps[ 0 ].width, mipmaps[ 0 ].height );
-
-				}
-
-				for ( let i = 0, il = mipmaps.length; i < il; i ++ ) {
-
-					mipmap = mipmaps[ i ];
-
-					if ( useTexStorage ) {
-
-						state.texSubImage2D( _gl.TEXTURE_2D, i, 0, 0, glFormat, glType, mipmap );
-
-					} else {
-
-						state.texImage2D( _gl.TEXTURE_2D, i, glInternalFormat, glFormat, glType, mipmap );
-
-					}
->>>>>>> 70faa007
-
-				}
-
-			}
-
-			if ( textureNeedsGenerateMipmaps( texture, supportsMips ) ) {
-
-<<<<<<< HEAD
-				generateMipmap( textureType );
-=======
-				if ( useTexStorage ) {
-
-					if ( allocateMemory ) {
-
-						state.texStorage2D( _gl.TEXTURE_2D, levels, glInternalFormat, image.width, image.height );
-
-					}
-
-					state.texSubImage2D( _gl.TEXTURE_2D, 0, 0, 0, glFormat, glType, image );
-
-				} else {
-
-					state.texImage2D( _gl.TEXTURE_2D, 0, glInternalFormat, glFormat, glType, image );
-
-				}
->>>>>>> 70faa007
-
-			}
-
-			source.__currentVersion = source.version;
-
-			if ( texture.onUpdate ) texture.onUpdate( texture );
+
+				}
+
+			}
+
+		}
+
+		if ( textureNeedsGenerateMipmaps( texture, supportsMips ) ) {
+
+			generateMipmap( textureType );
 
 		}
 
 		textureProperties.__version = texture.version;
 
+		if ( texture.onUpdate ) texture.onUpdate( texture );
+
 	}
 
 	function uploadCubeTexture( textureProperties, texture, slot ) {
 
 		if ( texture.image.length !== 6 ) return;
 
-		const forceUpload = initTexture( textureProperties, texture );
-		const source = texture.source;
+		initTexture( textureProperties, texture );
 
 		state.activeTexture( _gl.TEXTURE0 + slot );
 		state.bindTexture( _gl.TEXTURE_CUBE_MAP, textureProperties.__webglTexture );
 
-		if ( source.version !== source.__currentVersion || forceUpload === true ) {
-
-			_gl.pixelStorei( _gl.UNPACK_FLIP_Y_WEBGL, texture.flipY );
-			_gl.pixelStorei( _gl.UNPACK_PREMULTIPLY_ALPHA_WEBGL, texture.premultiplyAlpha );
-			_gl.pixelStorei( _gl.UNPACK_ALIGNMENT, texture.unpackAlignment );
-			_gl.pixelStorei( _gl.UNPACK_COLORSPACE_CONVERSION_WEBGL, _gl.NONE );
-
-			const isCompressed = ( texture && ( texture.isCompressedTexture || texture.image[ 0 ].isCompressedTexture ) );
-			const isDataTexture = ( texture.image[ 0 ] && texture.image[ 0 ].isDataTexture );
-
-			const cubeImage = [];
-
-			for ( let i = 0; i < 6; i ++ ) {
-
-				if ( ! isCompressed && ! isDataTexture ) {
-
-					cubeImage[ i ] = resizeImage( texture.image[ i ], false, true, maxCubemapSize );
-
-				} else {
-
-					cubeImage[ i ] = isDataTexture ? texture.image[ i ].image : texture.image[ i ];
-
-				}
-
-			}
-
-<<<<<<< HEAD
-			const image = cubeImage[ 0 ],
-				supportsMips = isPowerOfTwo( image ) || isWebGL2,
-				glFormat = utils.convert( texture.format ),
-				glType = utils.convert( texture.type ),
-				glInternalFormat = getInternalFormat( texture.internalFormat, glFormat, glType, texture.encoding );
-
-			setTextureParameters( _gl.TEXTURE_CUBE_MAP, texture, supportsMips );
-
-			let mipmaps;
-=======
+		_gl.pixelStorei( _gl.UNPACK_FLIP_Y_WEBGL, texture.flipY );
+		_gl.pixelStorei( _gl.UNPACK_PREMULTIPLY_ALPHA_WEBGL, texture.premultiplyAlpha );
+		_gl.pixelStorei( _gl.UNPACK_ALIGNMENT, texture.unpackAlignment );
+		_gl.pixelStorei( _gl.UNPACK_COLORSPACE_CONVERSION_WEBGL, _gl.NONE );
+
+		const isCompressed = ( texture && ( texture.isCompressedTexture || texture.image[ 0 ].isCompressedTexture ) );
+		const isDataTexture = ( texture.image[ 0 ] && texture.image[ 0 ].isDataTexture );
+
+		const cubeImage = [];
+
+		for ( let i = 0; i < 6; i ++ ) {
+
+			if ( ! isCompressed && ! isDataTexture ) {
+
+				cubeImage[ i ] = resizeImage( texture.image[ i ], false, true, maxCubemapSize );
+
+			} else {
+
+				cubeImage[ i ] = isDataTexture ? texture.image[ i ].image : texture.image[ i ];
+
+			}
+
 			cubeImage[ i ] = verifyColorSpace( texture, cubeImage[ i ] );
 
 		}
@@ -1136,15 +926,11 @@
 		let levels = getMipLevels( texture, image, supportsMips );
 
 		setTextureParameters( _gl.TEXTURE_CUBE_MAP, texture, supportsMips );
->>>>>>> 70faa007
-
-			if ( isCompressed ) {
-
-				for ( let i = 0; i < 6; i ++ ) {
-
-<<<<<<< HEAD
-					mipmaps = cubeImage[ i ].mipmaps;
-=======
+
+		let mipmaps;
+
+		if ( isCompressed ) {
+
 			if ( useTexStorage && allocateMemory ) {
 
 				state.texStorage2D( _gl.TEXTURE_CUBE_MAP, levels, glInternalFormat, image.width, image.height );
@@ -1152,70 +938,55 @@
 			}
 
 			for ( let i = 0; i < 6; i ++ ) {
->>>>>>> 70faa007
-
-					for ( let j = 0; j < mipmaps.length; j ++ ) {
-
-						const mipmap = mipmaps[ j ];
-
-						if ( texture.format !== RGBAFormat && texture.format !== RGBFormat ) {
-
-<<<<<<< HEAD
-							if ( glFormat !== null ) {
-=======
+
+				mipmaps = cubeImage[ i ].mipmaps;
+
+				for ( let j = 0; j < mipmaps.length; j ++ ) {
+
+					const mipmap = mipmaps[ j ];
+
 					if ( texture.format !== RGBAFormat ) {
->>>>>>> 70faa007
+
+						if ( glFormat !== null ) {
+
+							if ( useTexStorage ) {
+
+								state.compressedTexSubImage2D( _gl.TEXTURE_CUBE_MAP_POSITIVE_X + i, j, 0, 0, mipmap.width, mipmap.height, glFormat, mipmap.data );
+
+							} else {
 
 								state.compressedTexImage2D( _gl.TEXTURE_CUBE_MAP_POSITIVE_X + i, j, glInternalFormat, mipmap.width, mipmap.height, 0, mipmap.data );
 
-<<<<<<< HEAD
-							} else {
-=======
-							if ( useTexStorage ) {
-
-								state.compressedTexSubImage2D( _gl.TEXTURE_CUBE_MAP_POSITIVE_X + i, j, 0, 0, mipmap.width, mipmap.height, glFormat, mipmap.data );
-
-							} else {
-
-								state.compressedTexImage2D( _gl.TEXTURE_CUBE_MAP_POSITIVE_X + i, j, glInternalFormat, mipmap.width, mipmap.height, 0, mipmap.data );
-
 							}
->>>>>>> 70faa007
-
-								console.warn( 'THREE.WebGLRenderer: Attempt to load unsupported compressed texture format in .uploadTextureCube()' );
-
-							}
 
 						} else {
 
+							console.warn( 'THREE.WebGLRenderer: Attempt to load unsupported compressed texture format in .setTextureCube()' );
+
+						}
+
+					} else {
+
+						if ( useTexStorage ) {
+
+							state.texSubImage2D( _gl.TEXTURE_CUBE_MAP_POSITIVE_X + i, j, 0, 0, mipmap.width, mipmap.height, glFormat, glType, mipmap.data );
+
+						} else {
+
 							state.texImage2D( _gl.TEXTURE_CUBE_MAP_POSITIVE_X + i, j, glInternalFormat, mipmap.width, mipmap.height, 0, glFormat, glType, mipmap.data );
 
-<<<<<<< HEAD
-=======
-						if ( useTexStorage ) {
-
-							state.texSubImage2D( _gl.TEXTURE_CUBE_MAP_POSITIVE_X + i, j, 0, 0, mipmap.width, mipmap.height, glFormat, glType, mipmap.data );
-
-						} else {
-
-							state.texImage2D( _gl.TEXTURE_CUBE_MAP_POSITIVE_X + i, j, glInternalFormat, mipmap.width, mipmap.height, 0, glFormat, glType, mipmap.data );
-
->>>>>>> 70faa007
 						}
 
 					}
 
 				}
 
-			} else {
-
-				mipmaps = texture.mipmaps;
-
-				for ( let i = 0; i < 6; i ++ ) {
-
-<<<<<<< HEAD
-					if ( isDataTexture ) {
-=======
+			}
+
+		} else {
+
+			mipmaps = texture.mipmaps;
+
 			if ( useTexStorage && allocateMemory ) {
 
 				// TODO: Uniformly handle mipmap definitions
@@ -1229,97 +1000,80 @@
 			}
 
 			for ( let i = 0; i < 6; i ++ ) {
->>>>>>> 70faa007
+
+				if ( isDataTexture ) {
+
+					if ( useTexStorage ) {
+
+						state.texSubImage2D( _gl.TEXTURE_CUBE_MAP_POSITIVE_X + i, 0, 0, 0, cubeImage[ i ].width, cubeImage[ i ].height, glFormat, glType, cubeImage[ i ].data );
+
+					} else {
 
 						state.texImage2D( _gl.TEXTURE_CUBE_MAP_POSITIVE_X + i, 0, glInternalFormat, cubeImage[ i ].width, cubeImage[ i ].height, 0, glFormat, glType, cubeImage[ i ].data );
 
-<<<<<<< HEAD
-						for ( let j = 0; j < mipmaps.length; j ++ ) {
-=======
+					}
+
+					for ( let j = 0; j < mipmaps.length; j ++ ) {
+
+						const mipmap = mipmaps[ j ];
+						const mipmapImage = mipmap.image[ i ].image;
+
+						if ( useTexStorage ) {
+
+							state.texSubImage2D( _gl.TEXTURE_CUBE_MAP_POSITIVE_X + i, j + 1, 0, 0, mipmapImage.width, mipmapImage.height, glFormat, glType, mipmapImage.data );
+
+						} else {
+
+							state.texImage2D( _gl.TEXTURE_CUBE_MAP_POSITIVE_X + i, j + 1, glInternalFormat, mipmapImage.width, mipmapImage.height, 0, glFormat, glType, mipmapImage.data );
+
+						}
+
+					}
+
+				} else {
+
 					if ( useTexStorage ) {
 
-						state.texSubImage2D( _gl.TEXTURE_CUBE_MAP_POSITIVE_X + i, 0, 0, 0, cubeImage[ i ].width, cubeImage[ i ].height, glFormat, glType, cubeImage[ i ].data );
+						state.texSubImage2D( _gl.TEXTURE_CUBE_MAP_POSITIVE_X + i, 0, 0, 0, glFormat, glType, cubeImage[ i ] );
 
 					} else {
 
-						state.texImage2D( _gl.TEXTURE_CUBE_MAP_POSITIVE_X + i, 0, glInternalFormat, cubeImage[ i ].width, cubeImage[ i ].height, 0, glFormat, glType, cubeImage[ i ].data );
+						state.texImage2D( _gl.TEXTURE_CUBE_MAP_POSITIVE_X + i, 0, glInternalFormat, glFormat, glType, cubeImage[ i ] );
 
 					}
->>>>>>> 70faa007
-
-							const mipmap = mipmaps[ j ];
-							const mipmapImage = mipmap.image[ i ].image;
-
-							state.texImage2D( _gl.TEXTURE_CUBE_MAP_POSITIVE_X + i, j + 1, glInternalFormat, mipmapImage.width, mipmapImage.height, 0, glFormat, glType, mipmapImage.data );
-
-<<<<<<< HEAD
-=======
+
+					for ( let j = 0; j < mipmaps.length; j ++ ) {
+
+						const mipmap = mipmaps[ j ];
+
 						if ( useTexStorage ) {
 
-							state.texSubImage2D( _gl.TEXTURE_CUBE_MAP_POSITIVE_X + i, j + 1, 0, 0, mipmapImage.width, mipmapImage.height, glFormat, glType, mipmapImage.data );
+							state.texSubImage2D( _gl.TEXTURE_CUBE_MAP_POSITIVE_X + i, j + 1, 0, 0, glFormat, glType, mipmap.image[ i ] );
 
 						} else {
 
-							state.texImage2D( _gl.TEXTURE_CUBE_MAP_POSITIVE_X + i, j + 1, glInternalFormat, mipmapImage.width, mipmapImage.height, 0, glFormat, glType, mipmapImage.data );
-
->>>>>>> 70faa007
+							state.texImage2D( _gl.TEXTURE_CUBE_MAP_POSITIVE_X + i, j + 1, glInternalFormat, glFormat, glType, mipmap.image[ i ] );
+
 						}
 
-					} else {
-
-						state.texImage2D( _gl.TEXTURE_CUBE_MAP_POSITIVE_X + i, 0, glInternalFormat, glFormat, glType, cubeImage[ i ] );
-
-<<<<<<< HEAD
-						for ( let j = 0; j < mipmaps.length; j ++ ) {
-=======
-					if ( useTexStorage ) {
-
-						state.texSubImage2D( _gl.TEXTURE_CUBE_MAP_POSITIVE_X + i, 0, 0, 0, glFormat, glType, cubeImage[ i ] );
-
-					} else {
-
-						state.texImage2D( _gl.TEXTURE_CUBE_MAP_POSITIVE_X + i, 0, glInternalFormat, glFormat, glType, cubeImage[ i ] );
-
 					}
->>>>>>> 70faa007
-
-							const mipmap = mipmaps[ j ];
-
-							state.texImage2D( _gl.TEXTURE_CUBE_MAP_POSITIVE_X + i, j + 1, glInternalFormat, glFormat, glType, mipmap.image[ i ] );
-
-<<<<<<< HEAD
-=======
-						if ( useTexStorage ) {
-
-							state.texSubImage2D( _gl.TEXTURE_CUBE_MAP_POSITIVE_X + i, j + 1, 0, 0, glFormat, glType, mipmap.image[ i ] );
-
-						} else {
-
-							state.texImage2D( _gl.TEXTURE_CUBE_MAP_POSITIVE_X + i, j + 1, glInternalFormat, glFormat, glType, mipmap.image[ i ] );
-
->>>>>>> 70faa007
-						}
-
-					}
-
-				}
-
-			}
-
-			if ( textureNeedsGenerateMipmaps( texture, supportsMips ) ) {
-
-				// We assume images for cube map have the same size.
-				generateMipmap( _gl.TEXTURE_CUBE_MAP );
-
-			}
-
-			source.__currentVersion = source.version;
-
-			if ( texture.onUpdate ) texture.onUpdate( texture );
+
+				}
+
+			}
+
+		}
+
+		if ( textureNeedsGenerateMipmaps( texture, supportsMips ) ) {
+
+			// We assume images for cube map have the same size.
+			generateMipmap( _gl.TEXTURE_CUBE_MAP );
 
 		}
 
 		textureProperties.__version = texture.version;
+
+		if ( texture.onUpdate ) texture.onUpdate( texture );
 
 	}
 
