﻿function WebGLBindingStates( gl, extensions, attributes, capabilities ) {

	const maxVertexAttributes = gl.getParameter( gl.MAX_VERTEX_ATTRIBS );

	const extension = capabilities.isWebGL2 ? null : extensions.get( 'OES_vertex_array_object' );
	const vaoAvailable = capabilities.isWebGL2 || extension !== null;

	const bindingStates = {};

	const defaultState = createBindingState( null );
	let currentState = defaultState;
	let forceUpdate = false;

	function setup( object, material, program, geometry, index ) {

		let updateBuffers = false;

		if ( vaoAvailable ) {

			const state = getBindingState( geometry, program, material );

			if ( currentState !== state ) {

				currentState = state;
				bindVertexArrayObject( currentState.object );

			}

			updateBuffers = needsUpdate( object, geometry, program, index );

			if ( updateBuffers ) saveCache( object, geometry, program, index );

		} else {

			const wireframe = ( material.wireframe === true );

			if ( currentState.geometry !== geometry.id ||
				currentState.program !== program.id ||
				currentState.wireframe !== wireframe ) {

				currentState.geometry = geometry.id;
				currentState.program = program.id;
				currentState.wireframe = wireframe;

				updateBuffers = true;

			}

		}

		if ( index !== null ) {

			attributes.update( index, gl.ELEMENT_ARRAY_BUFFER );

		}

		if ( updateBuffers || forceUpdate ) {

			forceUpdate = false;

			setupVertexAttributes( object, material, program, geometry );

			if ( index !== null ) {

				gl.bindBuffer( gl.ELEMENT_ARRAY_BUFFER, attributes.get( index ).buffer );

			}

		}

	}

	function createVertexArrayObject() {

		if ( capabilities.isWebGL2 ) return gl.createVertexArray();

		return extension.createVertexArrayOES();

	}

	function bindVertexArrayObject( vao ) {

		if ( capabilities.isWebGL2 ) return gl.bindVertexArray( vao );

		return extension.bindVertexArrayOES( vao );

	}

	function deleteVertexArrayObject( vao ) {

		if ( capabilities.isWebGL2 ) return gl.deleteVertexArray( vao );

		return extension.deleteVertexArrayOES( vao );

	}

	function getBindingState( geometry, program, material ) {

		const wireframe = ( material.wireframe === true );

		let programMap = bindingStates[ geometry.id ];

		if ( programMap === undefined ) {

			programMap = {};
			bindingStates[ geometry.id ] = programMap;

		}

		let stateMap = programMap[ program.id ];

		if ( stateMap === undefined ) {

			stateMap = {};
			programMap[ program.id ] = stateMap;

		}

		let state = stateMap[ wireframe ];

		if ( state === undefined ) {

			state = createBindingState( createVertexArrayObject() );
			stateMap[ wireframe ] = state;

		}

		return state;

	}

	function createBindingState( vao ) {

		const newAttributes = [];
		const enabledAttributes = [];
		const attributeDivisors = [];

		for ( let i = 0; i < maxVertexAttributes; i ++ ) {

			newAttributes[ i ] = 0;
			enabledAttributes[ i ] = 0;
			attributeDivisors[ i ] = 0;

		}

		return {

			// for backward compatibility on non-VAO support browser
			geometry: null,
			program: null,
			wireframe: false,

			newAttributes: newAttributes,
			enabledAttributes: enabledAttributes,
			attributeDivisors: attributeDivisors,
			object: vao,
			attributes: {},
			index: null

		};

	}

	function needsUpdate( object, geometry, program, index ) {

		const cachedAttributes = currentState.attributes;
		const geometryAttributes = geometry.attributes;

		let attributesNum = 0;

		const programAttributes = program.getAttributes();

		for ( const name in programAttributes ) {

			const programAttribute = programAttributes[ name ];

			if ( programAttribute.location >= 0 ) {

				const cachedAttribute = cachedAttributes[ name ];
				let geometryAttribute = geometryAttributes[ name ];

				if ( geometryAttribute === undefined ) {

					if ( name === 'instanceMatrix' && object.instanceMatrix ) geometryAttribute = object.instanceMatrix;
					if ( name === 'instanceColor' && object.instanceColor ) geometryAttribute = object.instanceColor;

				}

				if ( cachedAttribute === undefined ) return true;

				if ( cachedAttribute.attribute !== geometryAttribute ) return true;

				if ( geometryAttribute && cachedAttribute.data !== geometryAttribute.data ) return true;

				attributesNum ++;

			}

		}

		if ( currentState.attributesNum !== attributesNum ) return true;

		if ( currentState.index !== index ) return true;

		return false;

	}

	function saveCache( object, geometry, program, index ) {

		const cache = {};
		const attributes = geometry.attributes;
		let attributesNum = 0;

		const programAttributes = program.getAttributes();

		for ( const name in programAttributes ) {

			const programAttribute = programAttributes[ name ];

			if ( programAttribute.location >= 0 ) {

				let attribute = attributes[ name ];

				if ( attribute === undefined ) {

					if ( name === 'instanceMatrix' && object.instanceMatrix ) attribute = object.instanceMatrix;
					if ( name === 'instanceColor' && object.instanceColor ) attribute = object.instanceColor;

				}

				const data = {};
				data.attribute = attribute;

				if ( attribute && attribute.data ) {

					data.data = attribute.data;

				}

				cache[ name ] = data;

				attributesNum ++;

			}

		}

		currentState.attributes = cache;
		currentState.attributesNum = attributesNum;

		currentState.index = index;

	}

	function initAttributes() {

		const newAttributes = currentState.newAttributes;

		for ( let i = 0, il = newAttributes.length; i < il; i ++ ) {

			newAttributes[ i ] = 0;

		}

	}

	function enableAttribute( attribute ) {

		enableAttributeAndDivisor( attribute, 0 );

	}

	function enableAttributeAndDivisor( attribute, meshPerAttribute ) {

		const newAttributes = currentState.newAttributes;
		const enabledAttributes = currentState.enabledAttributes;
		const attributeDivisors = currentState.attributeDivisors;

		newAttributes[ attribute ] = 1;

		if ( enabledAttributes[ attribute ] === 0 ) {

			gl.enableVertexAttribArray( attribute );
			enabledAttributes[ attribute ] = 1;

		}

		if ( attributeDivisors[ attribute ] !== meshPerAttribute ) {

			const extension = capabilities.isWebGL2 ? gl : extensions.get( 'ANGLE_instanced_arrays' );

			extension[ capabilities.isWebGL2 ? 'vertexAttribDivisor' : 'vertexAttribDivisorANGLE' ]( attribute, meshPerAttribute );
			attributeDivisors[ attribute ] = meshPerAttribute;

		}

	}

	function disableUnusedAttributes() {

		const newAttributes = currentState.newAttributes;
		const enabledAttributes = currentState.enabledAttributes;

		for ( let i = 0, il = enabledAttributes.length; i < il; i ++ ) {

			if ( enabledAttributes[ i ] !== newAttributes[ i ] ) {

				gl.disableVertexAttribArray( i );
				enabledAttributes[ i ] = 0;

			}

		}

	}

	function vertexAttribPointer( index, size, type, normalized, stride, offset, integer ) {

		if ( integer === true ) {

			gl.vertexAttribIPointer( index, size, type, stride, offset );

		} else {

			gl.vertexAttribPointer( index, size, type, normalized, stride, offset );

		}

	}

	function setupVertexAttributes( object, material, program, geometry ) {

		if ( capabilities.isWebGL2 === false && ( object.isInstancedMesh || geometry.isInstancedBufferGeometry ) ) {

			if ( extensions.get( 'ANGLE_instanced_arrays' ) === null ) return;

		}

		initAttributes();

		const geometryAttributes = geometry.attributes;

		const programAttributes = program.getAttributes();

		const materialDefaultAttributeValues = material.defaultAttributeValues;

		for ( const name in programAttributes ) {

			const programAttribute = programAttributes[ name ];

			if ( programAttribute.location >= 0 ) {

				let geometryAttribute = geometryAttributes[ name ];

				if ( geometryAttribute === undefined ) {

					if ( name === 'instanceMatrix' && object.instanceMatrix ) geometryAttribute = object.instanceMatrix;
					if ( name === 'instanceColor' && object.instanceColor ) geometryAttribute = object.instanceColor;

				}

				if ( geometryAttribute !== undefined ) {

					const normalized = geometryAttribute.normalized;
					const size = geometryAttribute.itemSize;

					const attribute = attributes.get( geometryAttribute );

					// TODO Attribute may not be available on context restore

					if ( attribute === undefined ) continue;

					const buffer = attribute.buffer;
					const type = attribute.type;
					const bytesPerElement = attribute.bytesPerElement;

					// check for integer attributes (WebGL 2 only)

					const integer = ( capabilities.isWebGL2 === true && ( type === gl.INT || type === gl.UNSIGNED_INT || geometryAttribute.integer === true ) );

					if ( geometryAttribute.isInterleavedBufferAttribute ) {

						const data = geometryAttribute.data;
						const stride = data.stride;
						const offset = geometryAttribute.offset;

						if ( data.isInstancedInterleavedBuffer ) {

							for ( let i = 0; i < programAttribute.locationSize; i ++ ) {

								enableAttributeAndDivisor( programAttribute.location + i, data.meshPerAttribute );

							}

							if ( object.isInstancedMesh !== true && geometry._maxInstanceCount === undefined ) {

								geometry._maxInstanceCount = data.meshPerAttribute * data.count;

<<<<<<< HEAD
						gl.bindBuffer( gl.ARRAY_BUFFER, buffer );
						vertexAttribPointer( programAttribute, size, type, normalized, stride * bytesPerElement, offset * bytesPerElement, integer );
=======
							}
>>>>>>> ddd2a850

						} else {

							for ( let i = 0; i < programAttribute.locationSize; i ++ ) {

								enableAttribute( programAttribute.location + i );

							}

						}

						gl.bindBuffer( gl.ARRAY_BUFFER, buffer );

						for ( let i = 0; i < programAttribute.locationSize; i ++ ) {

							vertexAttribPointer(
								programAttribute.location + i,
								size / programAttribute.locationSize,
								type,
								normalized,
								stride * bytesPerElement,
								( offset + ( size / programAttribute.locationSize ) * i ) * bytesPerElement
							);

						}

<<<<<<< HEAD
						gl.bindBuffer( gl.ARRAY_BUFFER, buffer );
						vertexAttribPointer( programAttribute, size, type, normalized, 0, 0, integer );
=======
					} else {
>>>>>>> ddd2a850

						if ( geometryAttribute.isInstancedBufferAttribute ) {

							for ( let i = 0; i < programAttribute.locationSize; i ++ ) {

								enableAttributeAndDivisor( programAttribute.location + i, geometryAttribute.meshPerAttribute );

							}

							if ( object.isInstancedMesh !== true && geometry._maxInstanceCount === undefined ) {

								geometry._maxInstanceCount = geometryAttribute.meshPerAttribute * geometryAttribute.count;

							}

						} else {

							for ( let i = 0; i < programAttribute.locationSize; i ++ ) {

								enableAttribute( programAttribute.location + i );

							}

						}

						gl.bindBuffer( gl.ARRAY_BUFFER, buffer );

						for ( let i = 0; i < programAttribute.locationSize; i ++ ) {

							vertexAttribPointer(
								programAttribute.location + i,
								size / programAttribute.locationSize,
								type,
								normalized,
								size * bytesPerElement,
								( size / programAttribute.locationSize ) * i * bytesPerElement
							);

						}

					}

				} else if ( materialDefaultAttributeValues !== undefined ) {

					const value = materialDefaultAttributeValues[ name ];

					if ( value !== undefined ) {

						switch ( value.length ) {

							case 2:
								gl.vertexAttrib2fv( programAttribute.location, value );
								break;

							case 3:
								gl.vertexAttrib3fv( programAttribute.location, value );
								break;

							case 4:
								gl.vertexAttrib4fv( programAttribute.location, value );
								break;

							default:
								gl.vertexAttrib1fv( programAttribute.location, value );

						}

					}

				}

			}

		}

		disableUnusedAttributes();

	}

	function dispose() {

		reset();

		for ( const geometryId in bindingStates ) {

			const programMap = bindingStates[ geometryId ];

			for ( const programId in programMap ) {

				const stateMap = programMap[ programId ];

				for ( const wireframe in stateMap ) {

					deleteVertexArrayObject( stateMap[ wireframe ].object );

					delete stateMap[ wireframe ];

				}

				delete programMap[ programId ];

			}

			delete bindingStates[ geometryId ];

		}

	}

	function releaseStatesOfGeometry( geometry ) {

		if ( bindingStates[ geometry.id ] === undefined ) return;

		const programMap = bindingStates[ geometry.id ];

		for ( const programId in programMap ) {

			const stateMap = programMap[ programId ];

			for ( const wireframe in stateMap ) {

				deleteVertexArrayObject( stateMap[ wireframe ].object );

				delete stateMap[ wireframe ];

			}

			delete programMap[ programId ];

		}

		delete bindingStates[ geometry.id ];

	}

	function releaseStatesOfProgram( program ) {

		for ( const geometryId in bindingStates ) {

			const programMap = bindingStates[ geometryId ];

			if ( programMap[ program.id ] === undefined ) continue;

			const stateMap = programMap[ program.id ];

			for ( const wireframe in stateMap ) {

				deleteVertexArrayObject( stateMap[ wireframe ].object );

				delete stateMap[ wireframe ];

			}

			delete programMap[ program.id ];

		}

	}

	function reset() {

		resetDefaultState();
		forceUpdate = true;

		if ( currentState === defaultState ) return;

		currentState = defaultState;
		bindVertexArrayObject( currentState.object );

	}

	// for backward-compatibility

	function resetDefaultState() {

		defaultState.geometry = null;
		defaultState.program = null;
		defaultState.wireframe = false;

	}

	return {

		setup: setup,
		reset: reset,
		resetDefaultState: resetDefaultState,
		dispose: dispose,
		releaseStatesOfGeometry: releaseStatesOfGeometry,
		releaseStatesOfProgram: releaseStatesOfProgram,

		initAttributes: initAttributes,
		enableAttribute: enableAttribute,
		disableUnusedAttributes: disableUnusedAttributes

	};

}


export { WebGLBindingStates };<|MERGE_RESOLUTION|>--- conflicted
+++ resolved
@@ -397,12 +397,7 @@
 
 								geometry._maxInstanceCount = data.meshPerAttribute * data.count;
 
-<<<<<<< HEAD
-						gl.bindBuffer( gl.ARRAY_BUFFER, buffer );
-						vertexAttribPointer( programAttribute, size, type, normalized, stride * bytesPerElement, offset * bytesPerElement, integer );
-=======
 							}
->>>>>>> ddd2a850
 
 						} else {
 
@@ -424,17 +419,13 @@
 								type,
 								normalized,
 								stride * bytesPerElement,
-								( offset + ( size / programAttribute.locationSize ) * i ) * bytesPerElement
+								( offset + ( size / programAttribute.locationSize ) * i ) * bytesPerElement,
+								integer
 							);
 
 						}
 
-<<<<<<< HEAD
-						gl.bindBuffer( gl.ARRAY_BUFFER, buffer );
-						vertexAttribPointer( programAttribute, size, type, normalized, 0, 0, integer );
-=======
 					} else {
->>>>>>> ddd2a850
 
 						if ( geometryAttribute.isInstancedBufferAttribute ) {
 
@@ -470,7 +461,8 @@
 								type,
 								normalized,
 								size * bytesPerElement,
-								( size / programAttribute.locationSize ) * i * bytesPerElement
+								( size / programAttribute.locationSize ) * i * bytesPerElement,
+								integer
 							);
 
 						}
