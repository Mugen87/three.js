--- conflicted
+++ resolved
@@ -1153,17 +1153,15 @@
 		compressedTexImage2D: compressedTexImage2D,
 		texImage2D: texImage2D,
 		texImage3D: texImage3D,
-
-<<<<<<< HEAD
-		updateUBOMapping: updateUBOMapping,
+    
+    updateUBOMapping: updateUBOMapping,
 		uniformBlockBinding: uniformBlockBinding,
-=======
+
 		texStorage2D: texStorage2D,
 		texStorage3D: texStorage3D,
 		texSubImage2D: texSubImage2D,
 		texSubImage3D: texSubImage3D,
 		compressedTexSubImage2D: compressedTexSubImage2D,
->>>>>>> c495c47a
 
 		scissor: scissor,
 		viewport: viewport,
