import {
	RGBAFormat,
	HalfFloatType,
	FloatType,
	UnsignedByteType,
	TriangleFanDrawMode,
	TriangleStripDrawMode,
	TrianglesDrawMode,
	LinearToneMapping,
	BackSide
} from '../constants.js';
import { _Math } from '../math/Math.js';
import { DataTexture } from '../textures/DataTexture.js';
import { Frustum } from '../math/Frustum.js';
import { Matrix4 } from '../math/Matrix4.js';
import { ShaderLib } from './shaders/ShaderLib.js';
import { UniformsLib } from './shaders/UniformsLib.js';
import { cloneUniforms } from './shaders/UniformsUtils.js';
import { Vector2 } from '../math/Vector2.js';
import { Vector3 } from '../math/Vector3.js';
import { Vector4 } from '../math/Vector4.js';
import { WebGLAnimation } from './webgl/WebGLAnimation.js';
import { WebGLAttributes } from './webgl/WebGLAttributes.js';
import { WebGLBackground } from './webgl/WebGLBackground.js';
import { WebGLBufferRenderer } from './webgl/WebGLBufferRenderer.js';
import { WebGLCapabilities } from './webgl/WebGLCapabilities.js';
import { WebGLClipping } from './webgl/WebGLClipping.js';
import { WebGLExtensions } from './webgl/WebGLExtensions.js';
import { WebGLGeometries } from './webgl/WebGLGeometries.js';
import { WebGLIndexedBufferRenderer } from './webgl/WebGLIndexedBufferRenderer.js';
import { WebGLInfo } from './webgl/WebGLInfo.js';
import { WebGLMorphtargets } from './webgl/WebGLMorphtargets.js';
import { WebGLObjects } from './webgl/WebGLObjects.js';
import { WebGLPrograms } from './webgl/WebGLPrograms.js';
import { WebGLProperties } from './webgl/WebGLProperties.js';
import { WebGLRenderLists } from './webgl/WebGLRenderLists.js';
import { WebGLRenderStates } from './webgl/WebGLRenderStates.js';
import { WebGLShadowMap } from './webgl/WebGLShadowMap.js';
import { WebGLState } from './webgl/WebGLState.js';
import { WebGLTextures } from './webgl/WebGLTextures.js';
import { WebGLUniforms } from './webgl/WebGLUniforms.js';
import { WebGLUtils } from './webgl/WebGLUtils.js';
import { WebGLMultiview } from './webgl/WebGLMultiview.js';
import { WebVRManager } from './webvr/WebVRManager.js';
import { WebXRManager } from './webvr/WebXRManager.js';

/**
 * @author supereggbert / http://www.paulbrunt.co.uk/
 * @author mrdoob / http://mrdoob.com/
 * @author alteredq / http://alteredqualia.com/
 * @author szimek / https://github.com/szimek/
 * @author tschw
 */

function WebGLRenderer( parameters ) {

	parameters = parameters || {};

	var _canvas = parameters.canvas !== undefined ? parameters.canvas : document.createElementNS( 'http://www.w3.org/1999/xhtml', 'canvas' ),
		_context = parameters.context !== undefined ? parameters.context : null,

		_alpha = parameters.alpha !== undefined ? parameters.alpha : false,
		_depth = parameters.depth !== undefined ? parameters.depth : true,
		_stencil = parameters.stencil !== undefined ? parameters.stencil : true,
		_antialias = parameters.antialias !== undefined ? parameters.antialias : false,
		_premultipliedAlpha = parameters.premultipliedAlpha !== undefined ? parameters.premultipliedAlpha : true,
		_preserveDrawingBuffer = parameters.preserveDrawingBuffer !== undefined ? parameters.preserveDrawingBuffer : false,
		_powerPreference = parameters.powerPreference !== undefined ? parameters.powerPreference : 'default',
		_failIfMajorPerformanceCaveat = parameters.failIfMajorPerformanceCaveat !== undefined ? parameters.failIfMajorPerformanceCaveat : false;

	var currentRenderList = null;
	var currentRenderState = null;

	// public properties

	this.domElement = _canvas;

	// Debug configuration container
	this.debug = {

		/**
		 * Enables error checking and reporting when shader programs are being compiled
		 * @type {boolean}
		 */
		checkShaderErrors: true
	};

	// clearing

	this.autoClear = true;
	this.autoClearColor = true;
	this.autoClearDepth = true;
	this.autoClearStencil = true;

	// scene graph

	this.sortObjects = true;

	// user-defined clipping

	this.clippingPlanes = [];
	this.localClippingEnabled = false;

	// physically based shading

	this.gammaFactor = 2.0;	// for backwards compatibility
	this.gammaInput = false;
	this.gammaOutput = false;

	// physical lights

	this.physicallyCorrectLights = false;

	// tone mapping

	this.toneMapping = LinearToneMapping;
	this.toneMappingExposure = 1.0;
	this.toneMappingWhitePoint = 1.0;

	// morphs

	this.maxMorphTargets = 8;
	this.maxMorphNormals = 4;

	// internal properties

	var _this = this,

		_isContextLost = false,

		// internal state cache

		_framebuffer = null,

		_currentActiveCubeFace = 0,
		_currentActiveMipmapLevel = 0,
		_currentRenderTarget = null,
		_currentFramebuffer = null,
		_currentMaterialId = - 1,

		// geometry and program caching

		_currentGeometryProgram = {
			geometry: null,
			program: null,
			wireframe: false
		},

		_currentCamera = null,
		_currentArrayCamera = null,

		_currentViewport = new Vector4(),
		_currentScissor = new Vector4(),
		_currentScissorTest = null,

		//

		_width = _canvas.width,
		_height = _canvas.height,

		_pixelRatio = 1,

		_viewport = new Vector4( 0, 0, _width, _height ),
		_scissor = new Vector4( 0, 0, _width, _height ),
		_scissorTest = false,

		// frustum

		_frustum = new Frustum(),

		// clipping

		_clipping = new WebGLClipping(),
		_clippingEnabled = false,
		_localClippingEnabled = false,

		// camera matrices cache

		_projScreenMatrix = new Matrix4(),

		_vector3 = new Vector3();

	function getTargetPixelRatio() {

		return _currentRenderTarget === null ? _pixelRatio : 1;

	}

	// initialize

	var _gl;

	try {

		var contextAttributes = {
			alpha: _alpha,
			depth: _depth,
			stencil: _stencil,
			antialias: _antialias,
			premultipliedAlpha: _premultipliedAlpha,
			preserveDrawingBuffer: _preserveDrawingBuffer,
			powerPreference: _powerPreference,
			failIfMajorPerformanceCaveat: _failIfMajorPerformanceCaveat,
			xrCompatible: true
		};

		// event listeners must be registered before WebGL context is created, see #12753

		_canvas.addEventListener( 'webglcontextlost', onContextLost, false );
		_canvas.addEventListener( 'webglcontextrestored', onContextRestore, false );

		_gl = _context || _canvas.getContext( 'webgl', contextAttributes ) || _canvas.getContext( 'experimental-webgl', contextAttributes );

		if ( _gl === null ) {

			if ( _canvas.getContext( 'webgl' ) !== null ) {

				throw new Error( 'Error creating WebGL context with your selected attributes.' );

			} else {

				throw new Error( 'Error creating WebGL context.' );

			}

		}

		// Some experimental-webgl implementations do not have getShaderPrecisionFormat

		if ( _gl.getShaderPrecisionFormat === undefined ) {

			_gl.getShaderPrecisionFormat = function () {

				return { 'rangeMin': 1, 'rangeMax': 1, 'precision': 1 };

			};

		}

	} catch ( error ) {

		console.error( 'THREE.WebGLRenderer: ' + error.message );
		throw error;

	}

	var extensions, capabilities, state, info;
	var properties, textures, attributes, geometries, objects;
	var programCache, renderLists, renderStates, shadowMap;

	var background, morphtargets, bufferRenderer, indexedBufferRenderer;

	var utils;

	function initGLContext() {

		extensions = new WebGLExtensions( _gl );

		capabilities = new WebGLCapabilities( _gl, extensions, parameters );

		if ( ! capabilities.isWebGL2 ) {

			extensions.get( 'WEBGL_depth_texture' );
			extensions.get( 'OES_texture_float' );
			extensions.get( 'OES_texture_half_float' );
			extensions.get( 'OES_texture_half_float_linear' );
			extensions.get( 'OES_standard_derivatives' );
			extensions.get( 'OES_element_index_uint' );
			extensions.get( 'ANGLE_instanced_arrays' );

		}

		extensions.get( 'OES_texture_float_linear' );

		utils = new WebGLUtils( _gl, extensions, capabilities );

		state = new WebGLState( _gl, extensions, utils, capabilities );
		state.scissor( _currentScissor.copy( _scissor ).multiplyScalar( _pixelRatio ).floor() );
		state.viewport( _currentViewport.copy( _viewport ).multiplyScalar( _pixelRatio ).floor() );

		info = new WebGLInfo( _gl );
		properties = new WebGLProperties();
		textures = new WebGLTextures( _gl, extensions, state, properties, capabilities, utils, info );
		attributes = new WebGLAttributes( _gl );
		geometries = new WebGLGeometries( _gl, attributes, info );
		objects = new WebGLObjects( geometries, info );
		morphtargets = new WebGLMorphtargets( _gl );
		programCache = new WebGLPrograms( _this, extensions, capabilities );
		renderLists = new WebGLRenderLists();
		renderStates = new WebGLRenderStates();

		background = new WebGLBackground( _this, state, objects, _premultipliedAlpha );

		bufferRenderer = new WebGLBufferRenderer( _gl, extensions, info, capabilities );
		indexedBufferRenderer = new WebGLIndexedBufferRenderer( _gl, extensions, info, capabilities );

		shadowMap = new WebGLShadowMap( _this, objects, capabilities.maxTextureSize );

		// restore properties if necessary

		if ( _this.shadowMap ) {

			shadowMap.enabled = _this.shadowMap.enabled;
			shadowMap.autoUpdate = _this.shadowMap.autoUpdate;
			shadowMap.needsUpdate = _this.shadowMap.needsUpdate;
			shadowMap.type = _this.shadowMap.type;

		}

		if ( _this.info ) {

			info.autoReset = _this.info.autoReset;

		}

		info.programs = programCache.programs;

		_this.capabilities = capabilities;
		_this.extensions = extensions;
		_this.properties = properties;
		_this.renderLists = renderLists;
		_this.state = state;
		_this.info = info;
		_this.shadowMap = shadowMap;

	}

	initGLContext();

	// vr

	var vr = ( typeof navigator !== 'undefined' && 'xr' in navigator && 'supportsSession' in navigator.xr ) ? new WebXRManager( _this, _gl ) : new WebVRManager( _this );

	this.vr = vr;

<<<<<<< HEAD
=======
	// Multiview

	var multiview = new WebGLMultiview( _this, _gl );

	// shadow map

	var shadowMap = new WebGLShadowMap( _this, objects, capabilities.maxTextureSize );

	this.shadowMap = shadowMap;

>>>>>>> 8830252a
	// API

	this.getContext = function () {

		return _gl;

	};

	this.getContextAttributes = function () {

		return _gl.getContextAttributes();

	};

	this.forceContextLoss = function () {

		var extension = extensions.get( 'WEBGL_lose_context' );
		if ( extension ) extension.loseContext();

	};

	this.forceContextRestore = function () {

		var extension = extensions.get( 'WEBGL_lose_context' );
		if ( extension ) extension.restoreContext();

	};

	this.getPixelRatio = function () {

		return _pixelRatio;

	};

	this.setPixelRatio = function ( value ) {

		if ( value === undefined ) return;

		_pixelRatio = value;

		this.setSize( _width, _height, false );

	};

	this.getSize = function ( target ) {

		if ( target === undefined ) {

			console.warn( 'WebGLRenderer: .getsize() now requires a Vector2 as an argument' );

			target = new Vector2();

		}

		return target.set( _width, _height );

	};

	this.setSize = function ( width, height, updateStyle ) {

		if ( vr.isPresenting() ) {

			console.warn( 'THREE.WebGLRenderer: Can\'t change size while VR device is presenting.' );
			return;

		}

		_width = width;
		_height = height;

		_canvas.width = Math.floor( width * _pixelRatio );
		_canvas.height = Math.floor( height * _pixelRatio );

		if ( updateStyle !== false ) {

			_canvas.style.width = width + 'px';
			_canvas.style.height = height + 'px';

		}

		this.setViewport( 0, 0, width, height );

	};

	this.getDrawingBufferSize = function ( target ) {

		if ( target === undefined ) {

			console.warn( 'WebGLRenderer: .getdrawingBufferSize() now requires a Vector2 as an argument' );

			target = new Vector2();

		}

		return target.set( _width * _pixelRatio, _height * _pixelRatio ).floor();

	};

	this.setDrawingBufferSize = function ( width, height, pixelRatio ) {

		_width = width;
		_height = height;

		_pixelRatio = pixelRatio;

		_canvas.width = Math.floor( width * pixelRatio );
		_canvas.height = Math.floor( height * pixelRatio );

		this.setViewport( 0, 0, width, height );

	};

	this.getCurrentViewport = function ( target ) {

		if ( target === undefined ) {

			console.warn( 'WebGLRenderer: .getCurrentViewport() now requires a Vector4 as an argument' );

			target = new Vector4();

		}

		return target.copy( _currentViewport );

	};

	this.getViewport = function ( target ) {

		return target.copy( _viewport );

	};

	this.setViewport = function ( x, y, width, height ) {

		if ( x.isVector4 ) {

			_viewport.set( x.x, x.y, x.z, x.w );

		} else {

			_viewport.set( x, y, width, height );

		}

		state.viewport( _currentViewport.copy( _viewport ).multiplyScalar( _pixelRatio ).floor() );

	};

	this.getScissor = function ( target ) {

		return target.copy( _scissor );

	};

	this.setScissor = function ( x, y, width, height ) {

		if ( x.isVector4 ) {

			_scissor.set( x.x, x.y, x.z, x.w );

		} else {

			_scissor.set( x, y, width, height );

		}

		state.scissor( _currentScissor.copy( _scissor ).multiplyScalar( _pixelRatio ).floor() );

	};

	this.getScissorTest = function () {

		return _scissorTest;

	};

	this.setScissorTest = function ( boolean ) {

		state.setScissorTest( _scissorTest = boolean );

	};

	// Clearing

	this.getClearColor = function () {

		return background.getClearColor();

	};

	this.setClearColor = function () {

		background.setClearColor.apply( background, arguments );

	};

	this.getClearAlpha = function () {

		return background.getClearAlpha();

	};

	this.setClearAlpha = function () {

		background.setClearAlpha.apply( background, arguments );

	};

	this.clear = function ( color, depth, stencil ) {

		var bits = 0;

		if ( color === undefined || color ) bits |= _gl.COLOR_BUFFER_BIT;
		if ( depth === undefined || depth ) bits |= _gl.DEPTH_BUFFER_BIT;
		if ( stencil === undefined || stencil ) bits |= _gl.STENCIL_BUFFER_BIT;

		_gl.clear( bits );

	};

	this.clearColor = function () {

		this.clear( true, false, false );

	};

	this.clearDepth = function () {

		this.clear( false, true, false );

	};

	this.clearStencil = function () {

		this.clear( false, false, true );

	};

	//

	this.dispose = function () {

		_canvas.removeEventListener( 'webglcontextlost', onContextLost, false );
		_canvas.removeEventListener( 'webglcontextrestored', onContextRestore, false );

		renderLists.dispose();
		renderStates.dispose();
		properties.dispose();
		objects.dispose();

		vr.dispose();

		animation.stop();

	};

	// Events

	function onContextLost( event ) {

		event.preventDefault();

		console.log( 'THREE.WebGLRenderer: Context Lost.' );

		_isContextLost = true;

	}

	function onContextRestore( /* event */ ) {

		console.log( 'THREE.WebGLRenderer: Context Restored.' );

		_isContextLost = false;

		initGLContext();

	}

	function onMaterialDispose( event ) {

		var material = event.target;

		material.removeEventListener( 'dispose', onMaterialDispose );

		deallocateMaterial( material );

	}

	// Buffer deallocation

	function deallocateMaterial( material ) {

		releaseMaterialProgramReference( material );

		properties.remove( material );

	}


	function releaseMaterialProgramReference( material ) {

		var programInfo = properties.get( material ).program;

		material.program = undefined;

		if ( programInfo !== undefined ) {

			programCache.releaseProgram( programInfo );

		}

	}

	// Buffer rendering

	function renderObjectImmediate( object, program ) {

		object.render( function ( object ) {

			_this.renderBufferImmediate( object, program );

		} );

	}

	this.renderBufferImmediate = function ( object, program ) {

		state.initAttributes();

		var buffers = properties.get( object );

		if ( object.hasPositions && ! buffers.position ) buffers.position = _gl.createBuffer();
		if ( object.hasNormals && ! buffers.normal ) buffers.normal = _gl.createBuffer();
		if ( object.hasUvs && ! buffers.uv ) buffers.uv = _gl.createBuffer();
		if ( object.hasColors && ! buffers.color ) buffers.color = _gl.createBuffer();

		var programAttributes = program.getAttributes();

		if ( object.hasPositions ) {

			_gl.bindBuffer( _gl.ARRAY_BUFFER, buffers.position );
			_gl.bufferData( _gl.ARRAY_BUFFER, object.positionArray, _gl.DYNAMIC_DRAW );

			state.enableAttribute( programAttributes.position );
			_gl.vertexAttribPointer( programAttributes.position, 3, _gl.FLOAT, false, 0, 0 );

		}

		if ( object.hasNormals ) {

			_gl.bindBuffer( _gl.ARRAY_BUFFER, buffers.normal );
			_gl.bufferData( _gl.ARRAY_BUFFER, object.normalArray, _gl.DYNAMIC_DRAW );

			state.enableAttribute( programAttributes.normal );
			_gl.vertexAttribPointer( programAttributes.normal, 3, _gl.FLOAT, false, 0, 0 );

		}

		if ( object.hasUvs ) {

			_gl.bindBuffer( _gl.ARRAY_BUFFER, buffers.uv );
			_gl.bufferData( _gl.ARRAY_BUFFER, object.uvArray, _gl.DYNAMIC_DRAW );

			state.enableAttribute( programAttributes.uv );
			_gl.vertexAttribPointer( programAttributes.uv, 2, _gl.FLOAT, false, 0, 0 );

		}

		if ( object.hasColors ) {

			_gl.bindBuffer( _gl.ARRAY_BUFFER, buffers.color );
			_gl.bufferData( _gl.ARRAY_BUFFER, object.colorArray, _gl.DYNAMIC_DRAW );

			state.enableAttribute( programAttributes.color );
			_gl.vertexAttribPointer( programAttributes.color, 3, _gl.FLOAT, false, 0, 0 );

		}

		state.disableUnusedAttributes();

		_gl.drawArrays( _gl.TRIANGLES, 0, object.count );

		object.count = 0;

	};

	this.renderBufferDirect = function ( camera, fog, geometry, material, object, group ) {

		var frontFaceCW = ( object.isMesh && object.matrixWorld.determinant() < 0 );

		state.setMaterial( material, frontFaceCW );

		var program = setProgram( camera, fog, material, object );

		var updateBuffers = false;

		if ( _currentGeometryProgram.geometry !== geometry.id ||
			_currentGeometryProgram.program !== program.id ||
			_currentGeometryProgram.wireframe !== ( material.wireframe === true ) ) {

			_currentGeometryProgram.geometry = geometry.id;
			_currentGeometryProgram.program = program.id;
			_currentGeometryProgram.wireframe = material.wireframe === true;
			updateBuffers = true;

		}

		if ( object.morphTargetInfluences ) {

			morphtargets.update( object, geometry, material, program );

			updateBuffers = true;

		}

		//

		var index = geometry.index;
		var position = geometry.attributes.position;
		var rangeFactor = 1;

		if ( material.wireframe === true ) {

			index = geometries.getWireframeAttribute( geometry );
			rangeFactor = 2;

		}

		var attribute;
		var renderer = bufferRenderer;

		if ( index !== null ) {

			attribute = attributes.get( index );

			renderer = indexedBufferRenderer;
			renderer.setIndex( attribute );

		}

		if ( updateBuffers ) {

			setupVertexAttributes( material, program, geometry );

			if ( index !== null ) {

				_gl.bindBuffer( _gl.ELEMENT_ARRAY_BUFFER, attribute.buffer );

			}

		}

		//

		var dataCount = Infinity;

		if ( index !== null ) {

			dataCount = index.count;

		} else if ( position !== undefined ) {

			dataCount = position.count;

		}

		var rangeStart = geometry.drawRange.start * rangeFactor;
		var rangeCount = geometry.drawRange.count * rangeFactor;

		var groupStart = group !== null ? group.start * rangeFactor : 0;
		var groupCount = group !== null ? group.count * rangeFactor : Infinity;

		var drawStart = Math.max( rangeStart, groupStart );
		var drawEnd = Math.min( dataCount, rangeStart + rangeCount, groupStart + groupCount ) - 1;

		var drawCount = Math.max( 0, drawEnd - drawStart + 1 );

		if ( drawCount === 0 ) return;

		//

		if ( object.isMesh ) {

			if ( material.wireframe === true ) {

				state.setLineWidth( material.wireframeLinewidth * getTargetPixelRatio() );
				renderer.setMode( _gl.LINES );

			} else {

				switch ( object.drawMode ) {

					case TrianglesDrawMode:
						renderer.setMode( _gl.TRIANGLES );
						break;

					case TriangleStripDrawMode:
						renderer.setMode( _gl.TRIANGLE_STRIP );
						break;

					case TriangleFanDrawMode:
						renderer.setMode( _gl.TRIANGLE_FAN );
						break;

				}

			}


		} else if ( object.isLine ) {

			var lineWidth = material.linewidth;

			if ( lineWidth === undefined ) lineWidth = 1; // Not using Line*Material

			state.setLineWidth( lineWidth * getTargetPixelRatio() );

			if ( object.isLineSegments ) {

				renderer.setMode( _gl.LINES );

			} else if ( object.isLineLoop ) {

				renderer.setMode( _gl.LINE_LOOP );

			} else {

				renderer.setMode( _gl.LINE_STRIP );

			}

		} else if ( object.isPoints ) {

			renderer.setMode( _gl.POINTS );

		} else if ( object.isSprite ) {

			renderer.setMode( _gl.TRIANGLES );

		}

		if ( geometry && geometry.isInstancedBufferGeometry ) {

			if ( geometry.maxInstancedCount > 0 ) {

				renderer.renderInstances( geometry, drawStart, drawCount );

			}

		} else {

			renderer.render( drawStart, drawCount );

		}

	};

	function setupVertexAttributes( material, program, geometry ) {

		if ( geometry && geometry.isInstancedBufferGeometry && ! capabilities.isWebGL2 ) {

			if ( extensions.get( 'ANGLE_instanced_arrays' ) === null ) {

				console.error( 'THREE.WebGLRenderer.setupVertexAttributes: using THREE.InstancedBufferGeometry but hardware does not support extension ANGLE_instanced_arrays.' );
				return;

			}

		}

		state.initAttributes();

		var geometryAttributes = geometry.attributes;

		var programAttributes = program.getAttributes();

		var materialDefaultAttributeValues = material.defaultAttributeValues;

		for ( var name in programAttributes ) {

			var programAttribute = programAttributes[ name ];

			if ( programAttribute >= 0 ) {

				var geometryAttribute = geometryAttributes[ name ];

				if ( geometryAttribute !== undefined ) {

					var normalized = geometryAttribute.normalized;
					var size = geometryAttribute.itemSize;

					var attribute = attributes.get( geometryAttribute );

					// TODO Attribute may not be available on context restore

					if ( attribute === undefined ) continue;

					var buffer = attribute.buffer;
					var type = attribute.type;
					var bytesPerElement = attribute.bytesPerElement;

					if ( geometryAttribute.isInterleavedBufferAttribute ) {

						var data = geometryAttribute.data;
						var stride = data.stride;
						var offset = geometryAttribute.offset;

						if ( data && data.isInstancedInterleavedBuffer ) {

							state.enableAttributeAndDivisor( programAttribute, data.meshPerAttribute );

							if ( geometry.maxInstancedCount === undefined ) {

								geometry.maxInstancedCount = data.meshPerAttribute * data.count;

							}

						} else {

							state.enableAttribute( programAttribute );

						}

						_gl.bindBuffer( _gl.ARRAY_BUFFER, buffer );
						_gl.vertexAttribPointer( programAttribute, size, type, normalized, stride * bytesPerElement, offset * bytesPerElement );

					} else {

						if ( geometryAttribute.isInstancedBufferAttribute ) {

							state.enableAttributeAndDivisor( programAttribute, geometryAttribute.meshPerAttribute );

							if ( geometry.maxInstancedCount === undefined ) {

								geometry.maxInstancedCount = geometryAttribute.meshPerAttribute * geometryAttribute.count;

							}

						} else {

							state.enableAttribute( programAttribute );

						}

						_gl.bindBuffer( _gl.ARRAY_BUFFER, buffer );
						_gl.vertexAttribPointer( programAttribute, size, type, normalized, 0, 0 );

					}

				} else if ( materialDefaultAttributeValues !== undefined ) {

					var value = materialDefaultAttributeValues[ name ];

					if ( value !== undefined ) {

						switch ( value.length ) {

							case 2:
								_gl.vertexAttrib2fv( programAttribute, value );
								break;

							case 3:
								_gl.vertexAttrib3fv( programAttribute, value );
								break;

							case 4:
								_gl.vertexAttrib4fv( programAttribute, value );
								break;

							default:
								_gl.vertexAttrib1fv( programAttribute, value );

						}

					}

				}

			}

		}

		state.disableUnusedAttributes();

	}

	// Compile

	this.compile = function ( scene, camera ) {

		currentRenderState = renderStates.get( scene, camera );
		currentRenderState.init();

		scene.traverse( function ( object ) {

			if ( object.isLight ) {

				currentRenderState.pushLight( object );

				if ( object.castShadow ) {

					currentRenderState.pushShadow( object );

				}

			}

		} );

		currentRenderState.setupLights( camera );

		scene.traverse( function ( object ) {

			if ( object.material ) {

				if ( Array.isArray( object.material ) ) {

					for ( var i = 0; i < object.material.length; i ++ ) {

						initMaterial( object.material[ i ], scene.fog, object );

					}

				} else {

					initMaterial( object.material, scene.fog, object );

				}

			}

		} );

	};

	// Animation Loop

	var onAnimationFrameCallback = null;

	function onAnimationFrame( time ) {

		if ( vr.isPresenting() ) return;
		if ( onAnimationFrameCallback ) onAnimationFrameCallback( time );

	}

	var animation = new WebGLAnimation();
	animation.setAnimationLoop( onAnimationFrame );

	if ( typeof window !== 'undefined' ) animation.setContext( window );

	this.setAnimationLoop = function ( callback ) {

		onAnimationFrameCallback = callback;
		vr.setAnimationLoop( callback );

		animation.start();

	};

	// Rendering

	this.render = function ( scene, camera ) {

		var renderTarget, forceClear;

		if ( arguments[ 2 ] !== undefined ) {

			console.warn( 'THREE.WebGLRenderer.render(): the renderTarget argument has been removed. Use .setRenderTarget() instead.' );
			renderTarget = arguments[ 2 ];

		}

		if ( arguments[ 3 ] !== undefined ) {

			console.warn( 'THREE.WebGLRenderer.render(): the forceClear argument has been removed. Use .clear() instead.' );
			forceClear = arguments[ 3 ];

		}

		if ( ! ( camera && camera.isCamera ) ) {

			console.error( 'THREE.WebGLRenderer.render: camera is not an instance of THREE.Camera.' );
			return;

		}

		if ( _isContextLost ) return;

		// reset caching for this frame

		_currentGeometryProgram.geometry = null;
		_currentGeometryProgram.program = null;
		_currentGeometryProgram.wireframe = false;
		_currentMaterialId = - 1;
		_currentCamera = null;

		// update scene graph

		if ( scene.autoUpdate === true ) scene.updateMatrixWorld();

		// update camera matrices and frustum

		if ( camera.parent === null ) camera.updateMatrixWorld();

		if ( vr.enabled ) {

			camera = vr.getCamera( camera );

		}

		//

		currentRenderState = renderStates.get( scene, camera );
		currentRenderState.init();

		scene.onBeforeRender( _this, scene, camera, renderTarget || _currentRenderTarget );

		_projScreenMatrix.multiplyMatrices( camera.projectionMatrix, camera.matrixWorldInverse );
		_frustum.setFromMatrix( _projScreenMatrix );

		_localClippingEnabled = this.localClippingEnabled;
		_clippingEnabled = _clipping.init( this.clippingPlanes, _localClippingEnabled, camera );

		currentRenderList = renderLists.get( scene, camera );
		currentRenderList.init();

		projectObject( scene, camera, 0, _this.sortObjects );

		if ( _this.sortObjects === true ) {

			currentRenderList.sort();

		}

		//

		if ( _clippingEnabled ) _clipping.beginShadows();

		var shadowsArray = currentRenderState.state.shadowsArray;

		shadowMap.render( shadowsArray, scene, camera );

		currentRenderState.setupLights( camera );

		if ( _clippingEnabled ) _clipping.endShadows();

		//

		if ( this.info.autoReset ) this.info.reset();

		if ( renderTarget !== undefined ) {

			this.setRenderTarget( renderTarget );

		}

		if ( capabilities.multiview ) {

			multiview.attachCamera( camera );

		}

		//

		background.render( currentRenderList, scene, camera, forceClear );

		// render scene

		var opaqueObjects = currentRenderList.opaque;
		var transparentObjects = currentRenderList.transparent;

		if ( scene.overrideMaterial ) {

			var overrideMaterial = scene.overrideMaterial;

			if ( opaqueObjects.length ) renderObjects( opaqueObjects, scene, camera, overrideMaterial );
			if ( transparentObjects.length ) renderObjects( transparentObjects, scene, camera, overrideMaterial );

		} else {

			// opaque pass (front-to-back order)

			if ( opaqueObjects.length ) renderObjects( opaqueObjects, scene, camera );

			// transparent pass (back-to-front order)

			if ( transparentObjects.length ) renderObjects( transparentObjects, scene, camera );

		}

		//

		scene.onAfterRender( _this, scene, camera );

		//

		if ( _currentRenderTarget !== null ) {

			// Generate mipmap if we're using any kind of mipmap filtering

			textures.updateRenderTargetMipmap( _currentRenderTarget );

			// resolve multisample renderbuffers to a single-sample texture if necessary

			textures.updateMultisampleRenderTarget( _currentRenderTarget );

		}

		// Ensure depth buffer writing is enabled so it can be cleared on next render

		state.buffers.depth.setTest( true );
		state.buffers.depth.setMask( true );
		state.buffers.color.setMask( true );

		state.setPolygonOffset( false );

		if ( capabilities.multiview ) {

			multiview.detachCamera( camera );

		}

		if ( vr.enabled ) {

			vr.submitFrame();

		}

		// _gl.finish();

		currentRenderList = null;
		currentRenderState = null;

	};

	function projectObject( object, camera, groupOrder, sortObjects ) {

		if ( object.visible === false ) return;

		var visible = object.layers.test( camera.layers );

		if ( visible ) {

			if ( object.isGroup ) {

				groupOrder = object.renderOrder;

			} else if ( object.isLOD ) {

				if ( object.autoUpdate === true ) object.update( camera );

			} else if ( object.isLight ) {

				currentRenderState.pushLight( object );

				if ( object.castShadow ) {

					currentRenderState.pushShadow( object );

				}

			} else if ( object.isSprite ) {

				if ( ! object.frustumCulled || _frustum.intersectsSprite( object ) ) {

					if ( sortObjects ) {

						_vector3.setFromMatrixPosition( object.matrixWorld )
							.applyMatrix4( _projScreenMatrix );

					}

					var geometry = objects.update( object );
					var material = object.material;

					if ( material.visible ) {

						currentRenderList.push( object, geometry, material, groupOrder, _vector3.z, null );

					}

				}

			} else if ( object.isImmediateRenderObject ) {

				if ( sortObjects ) {

					_vector3.setFromMatrixPosition( object.matrixWorld )
						.applyMatrix4( _projScreenMatrix );

				}

				currentRenderList.push( object, null, object.material, groupOrder, _vector3.z, null );

			} else if ( object.isMesh || object.isLine || object.isPoints ) {

				if ( object.isSkinnedMesh ) {

					object.skeleton.update();

				}

				if ( ! object.frustumCulled || _frustum.intersectsObject( object ) ) {

					if ( sortObjects ) {

						_vector3.setFromMatrixPosition( object.matrixWorld )
							.applyMatrix4( _projScreenMatrix );

					}

					var geometry = objects.update( object );
					var material = object.material;

					if ( Array.isArray( material ) ) {

						var groups = geometry.groups;

						for ( var i = 0, l = groups.length; i < l; i ++ ) {

							var group = groups[ i ];
							var groupMaterial = material[ group.materialIndex ];

							if ( groupMaterial && groupMaterial.visible ) {

								currentRenderList.push( object, geometry, groupMaterial, groupOrder, _vector3.z, group );

							}

						}

					} else if ( material.visible ) {

						currentRenderList.push( object, geometry, material, groupOrder, _vector3.z, null );

					}

				}

			}

		}

		var children = object.children;

		for ( var i = 0, l = children.length; i < l; i ++ ) {

			projectObject( children[ i ], camera, groupOrder, sortObjects );

		}

	}

	function renderObjects( renderList, scene, camera, overrideMaterial ) {

		for ( var i = 0, l = renderList.length; i < l; i ++ ) {

			var renderItem = renderList[ i ];

			var object = renderItem.object;
			var geometry = renderItem.geometry;
			var material = overrideMaterial === undefined ? renderItem.material : overrideMaterial;
			var group = renderItem.group;

			if ( camera.isArrayCamera ) {

				_currentArrayCamera = camera;

				if ( capabilities.multiview ) {

					renderObject(	object, scene, camera, geometry, material, group );

				} else {

					var cameras = camera.cameras;

					for ( var j = 0, jl = cameras.length; j < jl; j ++ ) {

						var camera2 = cameras[ j ];

						if ( object.layers.test( camera2.layers ) ) {

							state.viewport( _currentViewport.copy( camera2.viewport ) );

							currentRenderState.setupLights( camera2 );

							renderObject( object, scene, camera2, geometry, material, group );

						}

					}

				}

			} else {

				_currentArrayCamera = null;

				renderObject( object, scene, camera, geometry, material, group );

			}

		}

	}

	function renderObject( object, scene, camera, geometry, material, group ) {

		object.onBeforeRender( _this, scene, camera, geometry, material, group );
		currentRenderState = renderStates.get( scene, _currentArrayCamera || camera );

		object.modelViewMatrix.multiplyMatrices( camera.matrixWorldInverse, object.matrixWorld );
		object.normalMatrix.getNormalMatrix( object.modelViewMatrix );

		if ( object.isImmediateRenderObject ) {

			state.setMaterial( material );

			var program = setProgram( camera, scene.fog, material, object );

			_currentGeometryProgram.geometry = null;
			_currentGeometryProgram.program = null;
			_currentGeometryProgram.wireframe = false;

			renderObjectImmediate( object, program );

		} else {

			_this.renderBufferDirect( camera, scene.fog, geometry, material, object, group );

		}

		object.onAfterRender( _this, scene, camera, geometry, material, group );
		currentRenderState = renderStates.get( scene, _currentArrayCamera || camera );

	}

	function initMaterial( material, fog, object ) {

		var materialProperties = properties.get( material );

		var lights = currentRenderState.state.lights;
		var shadowsArray = currentRenderState.state.shadowsArray;

		var lightsStateVersion = lights.state.version;

		var parameters = programCache.getParameters(
			material, lights.state, shadowsArray, fog, _clipping.numPlanes, _clipping.numIntersection, object );

		var code = programCache.getProgramCode( material, parameters );

		var program = materialProperties.program;
		var programChange = true;

		if ( program === undefined ) {

			// new material
			material.addEventListener( 'dispose', onMaterialDispose );

		} else if ( program.code !== code ) {

			// changed glsl or parameters
			releaseMaterialProgramReference( material );

		} else if ( materialProperties.lightsStateVersion !== lightsStateVersion ) {

			materialProperties.lightsStateVersion = lightsStateVersion;

			programChange = false;

		} else if ( parameters.shaderID !== undefined ) {

			// same glsl and uniform list
			return;

		} else {

			// only rebuild uniform list
			programChange = false;

		}

		if ( programChange ) {

			if ( parameters.shaderID ) {

				var shader = ShaderLib[ parameters.shaderID ];

				materialProperties.shader = {
					name: material.type,
					uniforms: cloneUniforms( shader.uniforms ),
					vertexShader: shader.vertexShader,
					fragmentShader: shader.fragmentShader
				};

			} else {

				materialProperties.shader = {
					name: material.type,
					uniforms: material.uniforms,
					vertexShader: material.vertexShader,
					fragmentShader: material.fragmentShader
				};

			}

			material.onBeforeCompile( materialProperties.shader, _this );

			// Computing code again as onBeforeCompile may have changed the shaders
			code = programCache.getProgramCode( material, parameters );

			program = programCache.acquireProgram( material, materialProperties.shader, parameters, code );

			materialProperties.program = program;
			material.program = program;

		}

		var programAttributes = program.getAttributes();

		if ( material.morphTargets ) {

			material.numSupportedMorphTargets = 0;

			for ( var i = 0; i < _this.maxMorphTargets; i ++ ) {

				if ( programAttributes[ 'morphTarget' + i ] >= 0 ) {

					material.numSupportedMorphTargets ++;

				}

			}

		}

		if ( material.morphNormals ) {

			material.numSupportedMorphNormals = 0;

			for ( var i = 0; i < _this.maxMorphNormals; i ++ ) {

				if ( programAttributes[ 'morphNormal' + i ] >= 0 ) {

					material.numSupportedMorphNormals ++;

				}

			}

		}

		var uniforms = materialProperties.shader.uniforms;

		if ( ! material.isShaderMaterial &&
			! material.isRawShaderMaterial ||
			material.clipping === true ) {

			materialProperties.numClippingPlanes = _clipping.numPlanes;
			materialProperties.numIntersection = _clipping.numIntersection;
			uniforms.clippingPlanes = _clipping.uniform;

		}

		materialProperties.fog = fog;

		// store the light setup it was created for

		materialProperties.lightsStateVersion = lightsStateVersion;

		if ( material.lights ) {

			// wire up the material to this renderer's lighting state

			uniforms.ambientLightColor.value = lights.state.ambient;
			uniforms.lightProbe.value = lights.state.probe;
			uniforms.directionalLights.value = lights.state.directional;
			uniforms.spotLights.value = lights.state.spot;
			uniforms.rectAreaLights.value = lights.state.rectArea;
			uniforms.pointLights.value = lights.state.point;
			uniforms.hemisphereLights.value = lights.state.hemi;

			uniforms.directionalShadowMap.value = lights.state.directionalShadowMap;
			uniforms.directionalShadowMatrix.value = lights.state.directionalShadowMatrix;
			uniforms.spotShadowMap.value = lights.state.spotShadowMap;
			uniforms.spotShadowMatrix.value = lights.state.spotShadowMatrix;
			uniforms.pointShadowMap.value = lights.state.pointShadowMap;
			uniforms.pointShadowMatrix.value = lights.state.pointShadowMatrix;
			// TODO (abelnation): add area lights shadow info to uniforms

		}

		var progUniforms = materialProperties.program.getUniforms(),
			uniformsList =
				WebGLUniforms.seqWithValue( progUniforms.seq, uniforms );

		materialProperties.uniformsList = uniformsList;

	}

	function setProgram( camera, fog, material, object ) {

		textures.resetTextureUnits();

		var materialProperties = properties.get( material );
		var lights = currentRenderState.state.lights;

		if ( _clippingEnabled ) {

			if ( _localClippingEnabled || camera !== _currentCamera ) {

				var useCache =
					camera === _currentCamera &&
					material.id === _currentMaterialId;

				// we might want to call this function with some ClippingGroup
				// object instead of the material, once it becomes feasible
				// (#8465, #8379)
				_clipping.setState(
					material.clippingPlanes, material.clipIntersection, material.clipShadows,
					camera, materialProperties, useCache );

			}

		}

		if ( material.needsUpdate === false ) {

			if ( materialProperties.program === undefined ) {

				material.needsUpdate = true;

			} else if ( material.fog && materialProperties.fog !== fog ) {

				material.needsUpdate = true;

			} else if ( material.lights && materialProperties.lightsStateVersion !== lights.state.version ) {

				material.needsUpdate = true;

			} else if ( materialProperties.numClippingPlanes !== undefined &&
				( materialProperties.numClippingPlanes !== _clipping.numPlanes ||
				materialProperties.numIntersection !== _clipping.numIntersection ) ) {

				material.needsUpdate = true;

			}

		}

		if ( material.needsUpdate ) {

			initMaterial( material, fog, object );
			material.needsUpdate = false;

		}

		var refreshProgram = false;
		var refreshMaterial = false;
		var refreshLights = false;

		var program = materialProperties.program,
			p_uniforms = program.getUniforms(),
			m_uniforms = materialProperties.shader.uniforms;

		if ( state.useProgram( program.program ) ) {

			refreshProgram = true;
			refreshMaterial = true;
			refreshLights = true;

		}

		if ( material.id !== _currentMaterialId ) {

			_currentMaterialId = material.id;

			refreshMaterial = true;

		}

		if ( refreshProgram || _currentCamera !== camera ) {

			if ( program.numMultiviewViews > 0 ) {

				multiview.updateCameraProjectionMatricesUniform( camera, p_uniforms );

			} else {

				p_uniforms.setValue( _gl, 'projectionMatrix', camera.projectionMatrix );

			}

			if ( capabilities.logarithmicDepthBuffer ) {

				p_uniforms.setValue( _gl, 'logDepthBufFC',
					2.0 / ( Math.log( camera.far + 1.0 ) / Math.LN2 ) );

			}

			if ( _currentCamera !== camera ) {

				_currentCamera = camera;

				// lighting uniforms depend on the camera so enforce an update
				// now, in case this material supports lights - or later, when
				// the next material that does gets activated:

				refreshMaterial = true;		// set to true on material change
				refreshLights = true;		// remains set until update done

			}

			// load material specific uniforms
			// (shader material also gets them for the sake of genericity)

			if ( material.isShaderMaterial ||
				material.isMeshPhongMaterial ||
				material.isMeshStandardMaterial ||
				material.envMap ) {

				var uCamPos = p_uniforms.map.cameraPosition;

				if ( uCamPos !== undefined ) {

					uCamPos.setValue( _gl,
						_vector3.setFromMatrixPosition( camera.matrixWorld ) );

				}

			}

			if ( material.isMeshPhongMaterial ||
				material.isMeshLambertMaterial ||
				material.isMeshBasicMaterial ||
				material.isMeshStandardMaterial ||
				material.isShaderMaterial ||
				material.skinning ) {

				if ( program.numMultiviewViews > 0 ) {

					multiview.updateCameraViewMatricesUniform( camera, p_uniforms );

				} else {

					p_uniforms.setValue( _gl, 'viewMatrix', camera.matrixWorldInverse );

				}

			}

		}

		// skinning uniforms must be set even if material didn't change
		// auto-setting of texture unit for bone texture must go before other textures
		// not sure why, but otherwise weird things happen

		if ( material.skinning ) {

			p_uniforms.setOptional( _gl, object, 'bindMatrix' );
			p_uniforms.setOptional( _gl, object, 'bindMatrixInverse' );

			var skeleton = object.skeleton;

			if ( skeleton ) {

				var bones = skeleton.bones;

				if ( capabilities.floatVertexTextures ) {

					if ( skeleton.boneTexture === undefined ) {

						// layout (1 matrix = 4 pixels)
						//      RGBA RGBA RGBA RGBA (=> column1, column2, column3, column4)
						//  with  8x8  pixel texture max   16 bones * 4 pixels =  (8 * 8)
						//       16x16 pixel texture max   64 bones * 4 pixels = (16 * 16)
						//       32x32 pixel texture max  256 bones * 4 pixels = (32 * 32)
						//       64x64 pixel texture max 1024 bones * 4 pixels = (64 * 64)


						var size = Math.sqrt( bones.length * 4 ); // 4 pixels needed for 1 matrix
						size = _Math.ceilPowerOfTwo( size );
						size = Math.max( size, 4 );

						var boneMatrices = new Float32Array( size * size * 4 ); // 4 floats per RGBA pixel
						boneMatrices.set( skeleton.boneMatrices ); // copy current values

						var boneTexture = new DataTexture( boneMatrices, size, size, RGBAFormat, FloatType );

						skeleton.boneMatrices = boneMatrices;
						skeleton.boneTexture = boneTexture;
						skeleton.boneTextureSize = size;

					}

					p_uniforms.setValue( _gl, 'boneTexture', skeleton.boneTexture, textures );
					p_uniforms.setValue( _gl, 'boneTextureSize', skeleton.boneTextureSize );

				} else {

					p_uniforms.setOptional( _gl, skeleton, 'boneMatrices' );

				}

			}

		}

		if ( refreshMaterial || materialProperties.receiveShadow !== object.receiveShadow ) {

			materialProperties.receiveShadow = object.receiveShadow;
			p_uniforms.setValue( _gl, 'receiveShadow', object.receiveShadow );

		}

		if ( refreshMaterial ) {

			p_uniforms.setValue( _gl, 'toneMappingExposure', _this.toneMappingExposure );
			p_uniforms.setValue( _gl, 'toneMappingWhitePoint', _this.toneMappingWhitePoint );

			if ( material.lights ) {

				// the current material requires lighting info

				// note: all lighting uniforms are always set correctly
				// they simply reference the renderer's state for their
				// values
				//
				// use the current material's .needsUpdate flags to set
				// the GL state when required

				markUniformsLightsNeedsUpdate( m_uniforms, refreshLights );

			}

			// refresh uniforms common to several materials

			if ( fog && material.fog ) {

				refreshUniformsFog( m_uniforms, fog );

			}

			if ( material.isMeshBasicMaterial ) {

				refreshUniformsCommon( m_uniforms, material );

			} else if ( material.isMeshLambertMaterial ) {

				refreshUniformsCommon( m_uniforms, material );
				refreshUniformsLambert( m_uniforms, material );

			} else if ( material.isMeshPhongMaterial ) {

				refreshUniformsCommon( m_uniforms, material );

				if ( material.isMeshToonMaterial ) {

					refreshUniformsToon( m_uniforms, material );

				} else {

					refreshUniformsPhong( m_uniforms, material );

				}

			} else if ( material.isMeshStandardMaterial ) {

				refreshUniformsCommon( m_uniforms, material );

				if ( material.isMeshPhysicalMaterial ) {

					refreshUniformsPhysical( m_uniforms, material );

				} else {

					refreshUniformsStandard( m_uniforms, material );

				}

			} else if ( material.isMeshMatcapMaterial ) {

				refreshUniformsCommon( m_uniforms, material );

				refreshUniformsMatcap( m_uniforms, material );

			} else if ( material.isMeshDepthMaterial ) {

				refreshUniformsCommon( m_uniforms, material );
				refreshUniformsDepth( m_uniforms, material );

			} else if ( material.isMeshDistanceMaterial ) {

				refreshUniformsCommon( m_uniforms, material );
				refreshUniformsDistance( m_uniforms, material );

			} else if ( material.isMeshNormalMaterial ) {

				refreshUniformsCommon( m_uniforms, material );
				refreshUniformsNormal( m_uniforms, material );

			} else if ( material.isLineBasicMaterial ) {

				refreshUniformsLine( m_uniforms, material );

				if ( material.isLineDashedMaterial ) {

					refreshUniformsDash( m_uniforms, material );

				}

			} else if ( material.isPointsMaterial ) {

				refreshUniformsPoints( m_uniforms, material );

			} else if ( material.isSpriteMaterial ) {

				refreshUniformsSprites( m_uniforms, material );

			} else if ( material.isShadowMaterial ) {

				m_uniforms.color.value.copy( material.color );
				m_uniforms.opacity.value = material.opacity;

			}

			// RectAreaLight Texture
			// TODO (mrdoob): Find a nicer implementation

			if ( m_uniforms.ltc_1 !== undefined ) m_uniforms.ltc_1.value = UniformsLib.LTC_1;
			if ( m_uniforms.ltc_2 !== undefined ) m_uniforms.ltc_2.value = UniformsLib.LTC_2;

			WebGLUniforms.upload( _gl, materialProperties.uniformsList, m_uniforms, textures );

		}

		if ( material.isShaderMaterial && material.uniformsNeedUpdate === true ) {

			WebGLUniforms.upload( _gl, materialProperties.uniformsList, m_uniforms, textures );
			material.uniformsNeedUpdate = false;

		}

		if ( material.isSpriteMaterial ) {

			p_uniforms.setValue( _gl, 'center', object.center );

		}

		// common matrices

		if ( program.numMultiviewViews > 0 ) {

			multiview.updateObjectMatricesUniforms( object, camera, p_uniforms );

		} else {

			p_uniforms.setValue( _gl, 'modelViewMatrix', object.modelViewMatrix );
			p_uniforms.setValue( _gl, 'normalMatrix', object.normalMatrix );

		}

		p_uniforms.setValue( _gl, 'modelMatrix', object.matrixWorld );

		return program;

	}

	// Uniforms (refresh uniforms objects)

	function refreshUniformsCommon( uniforms, material ) {

		uniforms.opacity.value = material.opacity;

		if ( material.color ) {

			uniforms.diffuse.value.copy( material.color );

		}

		if ( material.emissive ) {

			uniforms.emissive.value.copy( material.emissive ).multiplyScalar( material.emissiveIntensity );

		}

		if ( material.map ) {

			uniforms.map.value = material.map;

		}

		if ( material.alphaMap ) {

			uniforms.alphaMap.value = material.alphaMap;

		}

		if ( material.specularMap ) {

			uniforms.specularMap.value = material.specularMap;

		}

		if ( material.envMap ) {

			uniforms.envMap.value = material.envMap;

			// don't flip CubeTexture envMaps, flip everything else:
			//  WebGLRenderTargetCube will be flipped for backwards compatibility
			//  WebGLRenderTargetCube.texture will be flipped because it's a Texture and NOT a CubeTexture
			// this check must be handled differently, or removed entirely, if WebGLRenderTargetCube uses a CubeTexture in the future
			uniforms.flipEnvMap.value = material.envMap.isCubeTexture ? - 1 : 1;

			uniforms.reflectivity.value = material.reflectivity;
			uniforms.refractionRatio.value = material.refractionRatio;

			uniforms.maxMipLevel.value = properties.get( material.envMap ).__maxMipLevel;

		}

		if ( material.lightMap ) {

			uniforms.lightMap.value = material.lightMap;
			uniforms.lightMapIntensity.value = material.lightMapIntensity;

		}

		if ( material.aoMap ) {

			uniforms.aoMap.value = material.aoMap;
			uniforms.aoMapIntensity.value = material.aoMapIntensity;

		}

		// uv repeat and offset setting priorities
		// 1. color map
		// 2. specular map
		// 3. normal map
		// 4. bump map
		// 5. alpha map
		// 6. emissive map

		var uvScaleMap;

		if ( material.map ) {

			uvScaleMap = material.map;

		} else if ( material.specularMap ) {

			uvScaleMap = material.specularMap;

		} else if ( material.displacementMap ) {

			uvScaleMap = material.displacementMap;

		} else if ( material.normalMap ) {

			uvScaleMap = material.normalMap;

		} else if ( material.bumpMap ) {

			uvScaleMap = material.bumpMap;

		} else if ( material.roughnessMap ) {

			uvScaleMap = material.roughnessMap;

		} else if ( material.metalnessMap ) {

			uvScaleMap = material.metalnessMap;

		} else if ( material.alphaMap ) {

			uvScaleMap = material.alphaMap;

		} else if ( material.emissiveMap ) {

			uvScaleMap = material.emissiveMap;

		}

		if ( uvScaleMap !== undefined ) {

			// backwards compatibility
			if ( uvScaleMap.isWebGLRenderTarget ) {

				uvScaleMap = uvScaleMap.texture;

			}

			if ( uvScaleMap.matrixAutoUpdate === true ) {

				uvScaleMap.updateMatrix();

			}

			uniforms.uvTransform.value.copy( uvScaleMap.matrix );

		}

	}

	function refreshUniformsLine( uniforms, material ) {

		uniforms.diffuse.value.copy( material.color );
		uniforms.opacity.value = material.opacity;

	}

	function refreshUniformsDash( uniforms, material ) {

		uniforms.dashSize.value = material.dashSize;
		uniforms.totalSize.value = material.dashSize + material.gapSize;
		uniforms.scale.value = material.scale;

	}

	function refreshUniformsPoints( uniforms, material ) {

		uniforms.diffuse.value.copy( material.color );
		uniforms.opacity.value = material.opacity;
		uniforms.size.value = material.size * _pixelRatio;
		uniforms.scale.value = _height * 0.5;

		uniforms.map.value = material.map;

		if ( material.map !== null ) {

			if ( material.map.matrixAutoUpdate === true ) {

				material.map.updateMatrix();

			}

			uniforms.uvTransform.value.copy( material.map.matrix );

		}

	}

	function refreshUniformsSprites( uniforms, material ) {

		uniforms.diffuse.value.copy( material.color );
		uniforms.opacity.value = material.opacity;
		uniforms.rotation.value = material.rotation;
		uniforms.map.value = material.map;

		if ( material.map !== null ) {

			if ( material.map.matrixAutoUpdate === true ) {

				material.map.updateMatrix();

			}

			uniforms.uvTransform.value.copy( material.map.matrix );

		}

	}

	function refreshUniformsFog( uniforms, fog ) {

		uniforms.fogColor.value.copy( fog.color );

		if ( fog.isFog ) {

			uniforms.fogNear.value = fog.near;
			uniforms.fogFar.value = fog.far;

		} else if ( fog.isFogExp2 ) {

			uniforms.fogDensity.value = fog.density;

		}

	}

	function refreshUniformsLambert( uniforms, material ) {

		if ( material.emissiveMap ) {

			uniforms.emissiveMap.value = material.emissiveMap;

		}

	}

	function refreshUniformsPhong( uniforms, material ) {

		uniforms.specular.value.copy( material.specular );
		uniforms.shininess.value = Math.max( material.shininess, 1e-4 ); // to prevent pow( 0.0, 0.0 )

		if ( material.emissiveMap ) {

			uniforms.emissiveMap.value = material.emissiveMap;

		}

		if ( material.bumpMap ) {

			uniforms.bumpMap.value = material.bumpMap;
			uniforms.bumpScale.value = material.bumpScale;
			if ( material.side === BackSide ) uniforms.bumpScale.value *= - 1;

		}

		if ( material.normalMap ) {

			uniforms.normalMap.value = material.normalMap;
			uniforms.normalScale.value.copy( material.normalScale );
			if ( material.side === BackSide ) uniforms.normalScale.value.negate();

		}

		if ( material.displacementMap ) {

			uniforms.displacementMap.value = material.displacementMap;
			uniforms.displacementScale.value = material.displacementScale;
			uniforms.displacementBias.value = material.displacementBias;

		}

	}

	function refreshUniformsToon( uniforms, material ) {

		refreshUniformsPhong( uniforms, material );

		if ( material.gradientMap ) {

			uniforms.gradientMap.value = material.gradientMap;

		}

	}

	function refreshUniformsStandard( uniforms, material ) {

		uniforms.roughness.value = material.roughness;
		uniforms.metalness.value = material.metalness;

		if ( material.roughnessMap ) {

			uniforms.roughnessMap.value = material.roughnessMap;

		}

		if ( material.metalnessMap ) {

			uniforms.metalnessMap.value = material.metalnessMap;

		}

		if ( material.emissiveMap ) {

			uniforms.emissiveMap.value = material.emissiveMap;

		}

		if ( material.bumpMap ) {

			uniforms.bumpMap.value = material.bumpMap;
			uniforms.bumpScale.value = material.bumpScale;
			if ( material.side === BackSide ) uniforms.bumpScale.value *= - 1;

		}

		if ( material.normalMap ) {

			uniforms.normalMap.value = material.normalMap;
			uniforms.normalScale.value.copy( material.normalScale );
			if ( material.side === BackSide ) uniforms.normalScale.value.negate();

		}

		if ( material.displacementMap ) {

			uniforms.displacementMap.value = material.displacementMap;
			uniforms.displacementScale.value = material.displacementScale;
			uniforms.displacementBias.value = material.displacementBias;

		}

		if ( material.envMap ) {

			//uniforms.envMap.value = material.envMap; // part of uniforms common
			uniforms.envMapIntensity.value = material.envMapIntensity;

		}

	}

	function refreshUniformsPhysical( uniforms, material ) {

		refreshUniformsStandard( uniforms, material );

		uniforms.reflectivity.value = material.reflectivity; // also part of uniforms common

		uniforms.clearcoat.value = material.clearcoat;
		uniforms.clearcoatRoughness.value = material.clearcoatRoughness;
		if ( material.sheen ) uniforms.sheen.value.copy( material.sheen );

		if ( material.clearcoatNormalMap ) {

			uniforms.clearcoatNormalScale.value.copy( material.clearcoatNormalScale );
			uniforms.clearcoatNormalMap.value = material.clearcoatNormalMap;

			if ( material.side === BackSide ) {

				uniforms.clearcoatNormalScale.value.negate();

			}

		}

		uniforms.transparency.value = material.transparency;

	}

	function refreshUniformsMatcap( uniforms, material ) {

		if ( material.matcap ) {

			uniforms.matcap.value = material.matcap;

		}

		if ( material.bumpMap ) {

			uniforms.bumpMap.value = material.bumpMap;
			uniforms.bumpScale.value = material.bumpScale;
			if ( material.side === BackSide ) uniforms.bumpScale.value *= - 1;

		}

		if ( material.normalMap ) {

			uniforms.normalMap.value = material.normalMap;
			uniforms.normalScale.value.copy( material.normalScale );
			if ( material.side === BackSide ) uniforms.normalScale.value.negate();

		}

		if ( material.displacementMap ) {

			uniforms.displacementMap.value = material.displacementMap;
			uniforms.displacementScale.value = material.displacementScale;
			uniforms.displacementBias.value = material.displacementBias;

		}

	}

	function refreshUniformsDepth( uniforms, material ) {

		if ( material.displacementMap ) {

			uniforms.displacementMap.value = material.displacementMap;
			uniforms.displacementScale.value = material.displacementScale;
			uniforms.displacementBias.value = material.displacementBias;

		}

	}

	function refreshUniformsDistance( uniforms, material ) {

		if ( material.displacementMap ) {

			uniforms.displacementMap.value = material.displacementMap;
			uniforms.displacementScale.value = material.displacementScale;
			uniforms.displacementBias.value = material.displacementBias;

		}

		uniforms.referencePosition.value.copy( material.referencePosition );
		uniforms.nearDistance.value = material.nearDistance;
		uniforms.farDistance.value = material.farDistance;

	}

	function refreshUniformsNormal( uniforms, material ) {

		if ( material.bumpMap ) {

			uniforms.bumpMap.value = material.bumpMap;
			uniforms.bumpScale.value = material.bumpScale;
			if ( material.side === BackSide ) uniforms.bumpScale.value *= - 1;

		}

		if ( material.normalMap ) {

			uniforms.normalMap.value = material.normalMap;
			uniforms.normalScale.value.copy( material.normalScale );
			if ( material.side === BackSide ) uniforms.normalScale.value.negate();

		}

		if ( material.displacementMap ) {

			uniforms.displacementMap.value = material.displacementMap;
			uniforms.displacementScale.value = material.displacementScale;
			uniforms.displacementBias.value = material.displacementBias;

		}

	}

	// If uniforms are marked as clean, they don't need to be loaded to the GPU.

	function markUniformsLightsNeedsUpdate( uniforms, value ) {

		uniforms.ambientLightColor.needsUpdate = value;
		uniforms.lightProbe.needsUpdate = value;

		uniforms.directionalLights.needsUpdate = value;
		uniforms.pointLights.needsUpdate = value;
		uniforms.spotLights.needsUpdate = value;
		uniforms.rectAreaLights.needsUpdate = value;
		uniforms.hemisphereLights.needsUpdate = value;

	}

	//
	this.setFramebuffer = function ( value ) {

		if ( _framebuffer !== value ) _gl.bindFramebuffer( _gl.FRAMEBUFFER, value );

		_framebuffer = value;

	};

	this.getActiveCubeFace = function () {

		return _currentActiveCubeFace;

	};

	this.getActiveMipmapLevel = function () {

		return _currentActiveMipmapLevel;

	};

	this.getRenderTarget = function () {

		return _currentRenderTarget;

	};

	this.setRenderTarget = function ( renderTarget, activeCubeFace, activeMipmapLevel ) {

		_currentRenderTarget = renderTarget;
		_currentActiveCubeFace = activeCubeFace;
		_currentActiveMipmapLevel = activeMipmapLevel;

		if ( renderTarget && properties.get( renderTarget ).__webglFramebuffer === undefined ) {

			textures.setupRenderTarget( renderTarget );

		}

		var framebuffer = _framebuffer;
		var isCube = false;

		if ( renderTarget ) {

			var __webglFramebuffer = properties.get( renderTarget ).__webglFramebuffer;

			if ( renderTarget.isWebGLRenderTargetCube ) {

				framebuffer = __webglFramebuffer[ activeCubeFace || 0 ];
				isCube = true;

			} else if ( renderTarget.isWebGLMultisampleRenderTarget ) {

				framebuffer = properties.get( renderTarget ).__webglMultisampledFramebuffer;

			} else {

				framebuffer = __webglFramebuffer;

			}

			_currentViewport.copy( renderTarget.viewport );
			_currentScissor.copy( renderTarget.scissor );
			_currentScissorTest = renderTarget.scissorTest;

		} else {

			_currentViewport.copy( _viewport ).multiplyScalar( _pixelRatio ).floor();
			_currentScissor.copy( _scissor ).multiplyScalar( _pixelRatio ).floor();
			_currentScissorTest = _scissorTest;

		}

		if ( _currentFramebuffer !== framebuffer ) {

			_gl.bindFramebuffer( _gl.FRAMEBUFFER, framebuffer );
			_currentFramebuffer = framebuffer;

		}

		state.viewport( _currentViewport );
		state.scissor( _currentScissor );
		state.setScissorTest( _currentScissorTest );

		if ( isCube ) {

			var textureProperties = properties.get( renderTarget.texture );
			_gl.framebufferTexture2D( _gl.FRAMEBUFFER, _gl.COLOR_ATTACHMENT0, _gl.TEXTURE_CUBE_MAP_POSITIVE_X + ( activeCubeFace || 0 ), textureProperties.__webglTexture, activeMipmapLevel || 0 );

		}

	};

	this.readRenderTargetPixels = function ( renderTarget, x, y, width, height, buffer, activeCubeFaceIndex ) {

		if ( ! ( renderTarget && renderTarget.isWebGLRenderTarget ) ) {

			console.error( 'THREE.WebGLRenderer.readRenderTargetPixels: renderTarget is not THREE.WebGLRenderTarget.' );
			return;

		}

		var framebuffer = properties.get( renderTarget ).__webglFramebuffer;

		if ( renderTarget.isWebGLRenderTargetCube && activeCubeFaceIndex !== undefined ) {

			framebuffer = framebuffer[ activeCubeFaceIndex ];

		}

		if ( framebuffer ) {

			var restore = false;

			if ( framebuffer !== _currentFramebuffer ) {

				_gl.bindFramebuffer( _gl.FRAMEBUFFER, framebuffer );

				restore = true;

			}

			try {

				var texture = renderTarget.texture;
				var textureFormat = texture.format;
				var textureType = texture.type;

				if ( textureFormat !== RGBAFormat && utils.convert( textureFormat ) !== _gl.getParameter( _gl.IMPLEMENTATION_COLOR_READ_FORMAT ) ) {

					console.error( 'THREE.WebGLRenderer.readRenderTargetPixels: renderTarget is not in RGBA or implementation defined format.' );
					return;

				}

				if ( textureType !== UnsignedByteType && utils.convert( textureType ) !== _gl.getParameter( _gl.IMPLEMENTATION_COLOR_READ_TYPE ) && // IE11, Edge and Chrome Mac < 52 (#9513)
					! ( textureType === FloatType && ( capabilities.isWebGL2 || extensions.get( 'OES_texture_float' ) || extensions.get( 'WEBGL_color_buffer_float' ) ) ) && // Chrome Mac >= 52 and Firefox
					! ( textureType === HalfFloatType && ( capabilities.isWebGL2 ? extensions.get( 'EXT_color_buffer_float' ) : extensions.get( 'EXT_color_buffer_half_float' ) ) ) ) {

					console.error( 'THREE.WebGLRenderer.readRenderTargetPixels: renderTarget is not in UnsignedByteType or implementation defined type.' );
					return;

				}

				if ( _gl.checkFramebufferStatus( _gl.FRAMEBUFFER ) === _gl.FRAMEBUFFER_COMPLETE ) {

					// the following if statement ensures valid read requests (no out-of-bounds pixels, see #8604)

					if ( ( x >= 0 && x <= ( renderTarget.width - width ) ) && ( y >= 0 && y <= ( renderTarget.height - height ) ) ) {

						_gl.readPixels( x, y, width, height, utils.convert( textureFormat ), utils.convert( textureType ), buffer );

					}

				} else {

					console.error( 'THREE.WebGLRenderer.readRenderTargetPixels: readPixels from renderTarget failed. Framebuffer not complete.' );

				}

			} finally {

				if ( restore ) {

					_gl.bindFramebuffer( _gl.FRAMEBUFFER, _currentFramebuffer );

				}

			}

		}

	};

	this.copyFramebufferToTexture = function ( position, texture, level ) {

		var width = texture.image.width;
		var height = texture.image.height;
		var glFormat = utils.convert( texture.format );

		textures.setTexture2D( texture, 0 );

		_gl.copyTexImage2D( _gl.TEXTURE_2D, level || 0, glFormat, position.x, position.y, width, height, 0 );

	};

	this.copyTextureToTexture = function ( position, srcTexture, dstTexture, level ) {

		var width = srcTexture.image.width;
		var height = srcTexture.image.height;
		var glFormat = utils.convert( dstTexture.format );
		var glType = utils.convert( dstTexture.type );

		textures.setTexture2D( dstTexture, 0 );

		if ( srcTexture.isDataTexture ) {

			_gl.texSubImage2D( _gl.TEXTURE_2D, level || 0, position.x, position.y, width, height, glFormat, glType, srcTexture.image.data );

		} else {

			_gl.texSubImage2D( _gl.TEXTURE_2D, level || 0, position.x, position.y, glFormat, glType, srcTexture.image );

		}

	};

	if ( typeof __THREE_DEVTOOLS__ !== 'undefined' ) {

		__THREE_DEVTOOLS__.dispatchEvent( new CustomEvent( 'observe', { detail: this } ) ); // eslint-disable-line no-undef

	}

}

export { WebGLRenderer };<|MERGE_RESOLUTION|>--- conflicted
+++ resolved
@@ -333,19 +333,10 @@
 
 	this.vr = vr;
 
-<<<<<<< HEAD
-=======
 	// Multiview
 
 	var multiview = new WebGLMultiview( _this, _gl );
 
-	// shadow map
-
-	var shadowMap = new WebGLShadowMap( _this, objects, capabilities.maxTextureSize );
-
-	this.shadowMap = shadowMap;
-
->>>>>>> 8830252a
 	// API
 
 	this.getContext = function () {
