import {
	BackSide,
	DoubleSide,
	FrontSide,
	RGBAFormat,
	HalfFloatType,
	FloatType,
	UnsignedByteType,
	LinearEncoding,
	NoToneMapping,
	LinearMipmapLinearFilter,
	NearestFilter,
	ClampToEdgeWrapping
} from '../constants.js';
import { Frustum } from '../math/Frustum.js';
import { Matrix4 } from '../math/Matrix4.js';
import { Vector3 } from '../math/Vector3.js';
import { Vector4 } from '../math/Vector4.js';
import { WebGLAnimation } from './webgl/WebGLAnimation.js';
import { WebGLAttributes } from './webgl/WebGLAttributes.js';
import { WebGLBackground } from './webgl/WebGLBackground.js';
import { WebGLBindingStates } from './webgl/WebGLBindingStates.js';
import { WebGLBufferRenderer } from './webgl/WebGLBufferRenderer.js';
import { WebGLCapabilities } from './webgl/WebGLCapabilities.js';
import { WebGLClipping } from './webgl/WebGLClipping.js';
import { WebGLCubeMaps } from './webgl/WebGLCubeMaps.js';
import { WebGLCubeUVMaps } from './webgl/WebGLCubeUVMaps.js';
import { WebGLExtensions } from './webgl/WebGLExtensions.js';
import { WebGLGeometries } from './webgl/WebGLGeometries.js';
import { WebGLIndexedBufferRenderer } from './webgl/WebGLIndexedBufferRenderer.js';
import { WebGLInfo } from './webgl/WebGLInfo.js';
import { WebGLMorphtargets } from './webgl/WebGLMorphtargets.js';
import { WebGLMultisampleRenderTarget } from './WebGLMultisampleRenderTarget.js';
import { WebGLObjects } from './webgl/WebGLObjects.js';
import { WebGLPrograms } from './webgl/WebGLPrograms.js';
import { WebGLProperties } from './webgl/WebGLProperties.js';
import { WebGLRenderLists } from './webgl/WebGLRenderLists.js';
import { WebGLRenderStates } from './webgl/WebGLRenderStates.js';
import { WebGLRenderTarget } from './WebGLRenderTarget.js';
import { WebGLShadowMap } from './webgl/WebGLShadowMap.js';
import { WebGLState } from './webgl/WebGLState.js';
import { WebGLTextures } from './webgl/WebGLTextures.js';
import { WebGLUniforms } from './webgl/WebGLUniforms.js';
import { WebGLUtils } from './webgl/WebGLUtils.js';
import { WebXRManager } from './webxr/WebXRManager.js';
import { WebGLMaterials } from './webgl/WebGLMaterials.js';
<<<<<<< HEAD
import { WebGLUniformsGroups } from './webgl/WebGLUniformsGroups.js';
=======
import { createElementNS } from '../utils.js';
>>>>>>> 812647f6

function createCanvasElement() {

	const canvas = createElementNS( 'canvas' );
	canvas.style.display = 'block';
	return canvas;

}

function WebGLRenderer( parameters = {} ) {

	const _canvas = parameters.canvas !== undefined ? parameters.canvas : createCanvasElement(),
		_context = parameters.context !== undefined ? parameters.context : null,

		_alpha = parameters.alpha !== undefined ? parameters.alpha : false,
		_depth = parameters.depth !== undefined ? parameters.depth : true,
		_stencil = parameters.stencil !== undefined ? parameters.stencil : true,
		_antialias = parameters.antialias !== undefined ? parameters.antialias : false,
		_premultipliedAlpha = parameters.premultipliedAlpha !== undefined ? parameters.premultipliedAlpha : true,
		_preserveDrawingBuffer = parameters.preserveDrawingBuffer !== undefined ? parameters.preserveDrawingBuffer : false,
		_powerPreference = parameters.powerPreference !== undefined ? parameters.powerPreference : 'default',
		_failIfMajorPerformanceCaveat = parameters.failIfMajorPerformanceCaveat !== undefined ? parameters.failIfMajorPerformanceCaveat : false;

	let currentRenderList = null;
	let currentRenderState = null;

	// render() can be called from within a callback triggered by another render.
	// We track this so that the nested render call gets its list and state isolated from the parent render call.

	const renderListStack = [];
	const renderStateStack = [];

	// public properties

	this.domElement = _canvas;

	// Debug configuration container
	this.debug = {

		/**
		 * Enables error checking and reporting when shader programs are being compiled
		 * @type {boolean}
		 */
		checkShaderErrors: true
	};

	// clearing

	this.autoClear = true;
	this.autoClearColor = true;
	this.autoClearDepth = true;
	this.autoClearStencil = true;

	// scene graph

	this.sortObjects = true;

	// user-defined clipping

	this.clippingPlanes = [];
	this.localClippingEnabled = false;

	// physically based shading

	this.gammaFactor = 2.0;	// for backwards compatibility
	this.outputEncoding = LinearEncoding;

	// physical lights

	this.physicallyCorrectLights = false;

	// tone mapping

	this.toneMapping = NoToneMapping;
	this.toneMappingExposure = 1.0;

	// internal properties

	const _this = this;

	let _isContextLost = false;

	// internal state cache

	let _currentActiveCubeFace = 0;
	let _currentActiveMipmapLevel = 0;
	let _currentRenderTarget = null;
	let _currentMaterialId = - 1;

	let _currentCamera = null;

	const _currentViewport = new Vector4();
	const _currentScissor = new Vector4();
	let _currentScissorTest = null;

	//

	let _width = _canvas.width;
	let _height = _canvas.height;

	let _pixelRatio = 1;
	let _opaqueSort = null;
	let _transparentSort = null;

	const _viewport = new Vector4( 0, 0, _width, _height );
	const _scissor = new Vector4( 0, 0, _width, _height );
	let _scissorTest = false;

	//

	const _currentDrawBuffers = [];

	// frustum

	const _frustum = new Frustum();

	// clipping

	let _clippingEnabled = false;
	let _localClippingEnabled = false;

	// transmission

	let _transmissionRenderTarget = null;

	// camera matrices cache

	const _projScreenMatrix = new Matrix4();

	const _vector3 = new Vector3();

	const _emptyScene = { background: null, fog: null, environment: null, overrideMaterial: null, isScene: true };

	function getTargetPixelRatio() {

		return _currentRenderTarget === null ? _pixelRatio : 1;

	}

	// initialize

	let _gl = _context;

	function getContext( contextNames, contextAttributes ) {

		for ( let i = 0; i < contextNames.length; i ++ ) {

			const contextName = contextNames[ i ];
			const context = _canvas.getContext( contextName, contextAttributes );
			if ( context !== null ) return context;

		}

		return null;

	}

	try {

		const contextAttributes = {
			alpha: _alpha,
			depth: _depth,
			stencil: _stencil,
			antialias: _antialias,
			premultipliedAlpha: _premultipliedAlpha,
			preserveDrawingBuffer: _preserveDrawingBuffer,
			powerPreference: _powerPreference,
			failIfMajorPerformanceCaveat: _failIfMajorPerformanceCaveat
		};

		// event listeners must be registered before WebGL context is created, see #12753

		_canvas.addEventListener( 'webglcontextlost', onContextLost, false );
		_canvas.addEventListener( 'webglcontextrestored', onContextRestore, false );

		if ( _gl === null ) {

			const contextNames = [ 'webgl2', 'webgl', 'experimental-webgl' ];

			if ( _this.isWebGL1Renderer === true ) {

				contextNames.shift();

			}

			_gl = getContext( contextNames, contextAttributes );

			if ( _gl === null ) {

				if ( getContext( contextNames ) ) {

					throw new Error( 'Error creating WebGL context with your selected attributes.' );

				} else {

					throw new Error( 'Error creating WebGL context.' );

				}

			}

		}

		// Some experimental-webgl implementations do not have getShaderPrecisionFormat

		if ( _gl.getShaderPrecisionFormat === undefined ) {

			_gl.getShaderPrecisionFormat = function () {

				return { 'rangeMin': 1, 'rangeMax': 1, 'precision': 1 };

			};

		}

	} catch ( error ) {

		console.error( 'THREE.WebGLRenderer: ' + error.message );
		throw error;

	}

	let extensions, capabilities, state, info;
	let properties, textures, cubemaps, cubeuvmaps, attributes, geometries, objects;
	let programCache, materials, renderLists, renderStates, clipping, shadowMap;

	let background, morphtargets, bufferRenderer, indexedBufferRenderer;

	let utils, bindingStates, uniformsGroups;

	function initGLContext() {

		extensions = new WebGLExtensions( _gl );

		capabilities = new WebGLCapabilities( _gl, extensions, parameters );

		extensions.init( capabilities );

		utils = new WebGLUtils( _gl, extensions, capabilities );

		state = new WebGLState( _gl, extensions, capabilities );

		_currentDrawBuffers[ 0 ] = _gl.BACK;

		info = new WebGLInfo( _gl );
		properties = new WebGLProperties();
		textures = new WebGLTextures( _gl, extensions, state, properties, capabilities, utils, info );
		cubemaps = new WebGLCubeMaps( _this );
		cubeuvmaps = new WebGLCubeUVMaps( _this );
		attributes = new WebGLAttributes( _gl, capabilities );
		bindingStates = new WebGLBindingStates( _gl, extensions, attributes, capabilities );
		geometries = new WebGLGeometries( _gl, attributes, info, bindingStates );
		objects = new WebGLObjects( _gl, geometries, attributes, info );
		morphtargets = new WebGLMorphtargets( _gl, capabilities, textures );
		clipping = new WebGLClipping( properties );
		programCache = new WebGLPrograms( _this, cubemaps, cubeuvmaps, extensions, capabilities, bindingStates, clipping );
		materials = new WebGLMaterials( properties );
		renderLists = new WebGLRenderLists( properties );
		renderStates = new WebGLRenderStates( extensions, capabilities );
		background = new WebGLBackground( _this, cubemaps, state, objects, _premultipliedAlpha );
		shadowMap = new WebGLShadowMap( _this, objects, capabilities );
		uniformsGroups = new WebGLUniformsGroups( _gl, info, capabilities, state );

		bufferRenderer = new WebGLBufferRenderer( _gl, extensions, info, capabilities );
		indexedBufferRenderer = new WebGLIndexedBufferRenderer( _gl, extensions, info, capabilities );

		info.programs = programCache.programs;

		_this.capabilities = capabilities;
		_this.extensions = extensions;
		_this.properties = properties;
		_this.renderLists = renderLists;
		_this.shadowMap = shadowMap;
		_this.state = state;
		_this.info = info;

	}

	initGLContext();

	// xr

	const xr = new WebXRManager( _this, _gl );

	this.xr = xr;

	// API

	this.getContext = function () {

		return _gl;

	};

	this.getContextAttributes = function () {

		return _gl.getContextAttributes();

	};

	this.forceContextLoss = function () {

		const extension = extensions.get( 'WEBGL_lose_context' );
		if ( extension ) extension.loseContext();

	};

	this.forceContextRestore = function () {

		const extension = extensions.get( 'WEBGL_lose_context' );
		if ( extension ) extension.restoreContext();

	};

	this.getPixelRatio = function () {

		return _pixelRatio;

	};

	this.setPixelRatio = function ( value ) {

		if ( value === undefined ) return;

		_pixelRatio = value;

		this.setSize( _width, _height, false );

	};

	this.getSize = function ( target ) {

		return target.set( _width, _height );

	};

	this.setSize = function ( width, height, updateStyle ) {

		if ( xr.isPresenting ) {

			console.warn( 'THREE.WebGLRenderer: Can\'t change size while VR device is presenting.' );
			return;

		}

		_width = width;
		_height = height;

		_canvas.width = Math.floor( width * _pixelRatio );
		_canvas.height = Math.floor( height * _pixelRatio );

		if ( updateStyle !== false ) {

			_canvas.style.width = width + 'px';
			_canvas.style.height = height + 'px';

		}

		this.setViewport( 0, 0, width, height );

	};

	this.getDrawingBufferSize = function ( target ) {

		return target.set( _width * _pixelRatio, _height * _pixelRatio ).floor();

	};

	this.setDrawingBufferSize = function ( width, height, pixelRatio ) {

		_width = width;
		_height = height;

		_pixelRatio = pixelRatio;

		_canvas.width = Math.floor( width * pixelRatio );
		_canvas.height = Math.floor( height * pixelRatio );

		this.setViewport( 0, 0, width, height );

	};

	this.getCurrentViewport = function ( target ) {

		return target.copy( _currentViewport );

	};

	this.getViewport = function ( target ) {

		return target.copy( _viewport );

	};

	this.setViewport = function ( x, y, width, height ) {

		if ( x.isVector4 ) {

			_viewport.set( x.x, x.y, x.z, x.w );

		} else {

			_viewport.set( x, y, width, height );

		}

		state.viewport( _currentViewport.copy( _viewport ).multiplyScalar( _pixelRatio ).floor() );

	};

	this.getScissor = function ( target ) {

		return target.copy( _scissor );

	};

	this.setScissor = function ( x, y, width, height ) {

		if ( x.isVector4 ) {

			_scissor.set( x.x, x.y, x.z, x.w );

		} else {

			_scissor.set( x, y, width, height );

		}

		state.scissor( _currentScissor.copy( _scissor ).multiplyScalar( _pixelRatio ).floor() );

	};

	this.getScissorTest = function () {

		return _scissorTest;

	};

	this.setScissorTest = function ( boolean ) {

		state.setScissorTest( _scissorTest = boolean );

	};

	this.setOpaqueSort = function ( method ) {

		_opaqueSort = method;

	};

	this.setTransparentSort = function ( method ) {

		_transparentSort = method;

	};

	// Clearing

	this.getClearColor = function ( target ) {

		return target.copy( background.getClearColor() );

	};

	this.setClearColor = function () {

		background.setClearColor.apply( background, arguments );

	};

	this.getClearAlpha = function () {

		return background.getClearAlpha();

	};

	this.setClearAlpha = function () {

		background.setClearAlpha.apply( background, arguments );

	};

	this.clear = function ( color, depth, stencil ) {

		let bits = 0;

		if ( color === undefined || color ) bits |= _gl.COLOR_BUFFER_BIT;
		if ( depth === undefined || depth ) bits |= _gl.DEPTH_BUFFER_BIT;
		if ( stencil === undefined || stencil ) bits |= _gl.STENCIL_BUFFER_BIT;

		_gl.clear( bits );

	};

	this.clearColor = function () {

		this.clear( true, false, false );

	};

	this.clearDepth = function () {

		this.clear( false, true, false );

	};

	this.clearStencil = function () {

		this.clear( false, false, true );

	};

	//

	this.dispose = function () {

		_canvas.removeEventListener( 'webglcontextlost', onContextLost, false );
		_canvas.removeEventListener( 'webglcontextrestored', onContextRestore, false );

		renderLists.dispose();
		renderStates.dispose();
		properties.dispose();
		cubemaps.dispose();
		cubeuvmaps.dispose();
		objects.dispose();
		bindingStates.dispose();
		uniformsGroups.dispose();

		xr.dispose();

		xr.removeEventListener( 'sessionstart', onXRSessionStart );
		xr.removeEventListener( 'sessionend', onXRSessionEnd );

		if ( _transmissionRenderTarget ) {

			_transmissionRenderTarget.dispose();
			_transmissionRenderTarget = null;

		}

		animation.stop();

	};

	// Events

	function onContextLost( event ) {

		event.preventDefault();

		console.log( 'THREE.WebGLRenderer: Context Lost.' );

		_isContextLost = true;

	}

	function onContextRestore( /* event */ ) {

		console.log( 'THREE.WebGLRenderer: Context Restored.' );

		_isContextLost = false;

		const infoAutoReset = info.autoReset;
		const shadowMapEnabled = shadowMap.enabled;
		const shadowMapAutoUpdate = shadowMap.autoUpdate;
		const shadowMapNeedsUpdate = shadowMap.needsUpdate;
		const shadowMapType = shadowMap.type;

		initGLContext();

		info.autoReset = infoAutoReset;
		shadowMap.enabled = shadowMapEnabled;
		shadowMap.autoUpdate = shadowMapAutoUpdate;
		shadowMap.needsUpdate = shadowMapNeedsUpdate;
		shadowMap.type = shadowMapType;

	}

	function onMaterialDispose( event ) {

		const material = event.target;

		material.removeEventListener( 'dispose', onMaterialDispose );

		deallocateMaterial( material );

	}

	// Buffer deallocation

	function deallocateMaterial( material ) {

		releaseMaterialProgramReferences( material );

		properties.remove( material );

	}


	function releaseMaterialProgramReferences( material ) {

		const programs = properties.get( material ).programs;

		if ( programs !== undefined ) {

			programs.forEach( function ( program ) {

				programCache.releaseProgram( program );

			} );

		}

	}

	// Buffer rendering

	this.renderBufferDirect = function ( camera, scene, geometry, material, object, group ) {

		if ( scene === null ) scene = _emptyScene; // renderBufferDirect second parameter used to be fog (could be null)

		const frontFaceCW = ( object.isMesh && object.matrixWorld.determinant() < 0 );

		const program = setProgram( camera, scene, geometry, material, object );

		state.setMaterial( material, frontFaceCW );

		//

		let index = geometry.index;
		const position = geometry.attributes.position;

		//

		if ( index === null ) {

			if ( position === undefined || position.count === 0 ) return;

		} else if ( index.count === 0 ) {

			return;

		}

		//

		let rangeFactor = 1;

		if ( material.wireframe === true ) {

			index = geometries.getWireframeAttribute( geometry );
			rangeFactor = 2;

		}

		bindingStates.setup( object, material, program, geometry, index );

		let attribute;
		let renderer = bufferRenderer;

		if ( index !== null ) {

			attribute = attributes.get( index );

			renderer = indexedBufferRenderer;
			renderer.setIndex( attribute );

		}

		//

		const dataCount = ( index !== null ) ? index.count : position.count;

		const rangeStart = geometry.drawRange.start * rangeFactor;
		const rangeCount = geometry.drawRange.count * rangeFactor;

		const groupStart = group !== null ? group.start * rangeFactor : 0;
		const groupCount = group !== null ? group.count * rangeFactor : Infinity;

		const drawStart = Math.max( rangeStart, groupStart );
		const drawEnd = Math.min( dataCount, rangeStart + rangeCount, groupStart + groupCount ) - 1;

		const drawCount = Math.max( 0, drawEnd - drawStart + 1 );

		if ( drawCount === 0 ) return;

		//

		if ( object.isMesh ) {

			if ( material.wireframe === true ) {

				state.setLineWidth( material.wireframeLinewidth * getTargetPixelRatio() );
				renderer.setMode( _gl.LINES );

			} else {

				renderer.setMode( _gl.TRIANGLES );

			}

		} else if ( object.isLine ) {

			let lineWidth = material.linewidth;

			if ( lineWidth === undefined ) lineWidth = 1; // Not using Line*Material

			state.setLineWidth( lineWidth * getTargetPixelRatio() );

			if ( object.isLineSegments ) {

				renderer.setMode( _gl.LINES );

			} else if ( object.isLineLoop ) {

				renderer.setMode( _gl.LINE_LOOP );

			} else {

				renderer.setMode( _gl.LINE_STRIP );

			}

		} else if ( object.isPoints ) {

			renderer.setMode( _gl.POINTS );

		} else if ( object.isSprite ) {

			renderer.setMode( _gl.TRIANGLES );

		}

		if ( object.isInstancedMesh ) {

			renderer.renderInstances( drawStart, drawCount, object.count );

		} else if ( geometry.isInstancedBufferGeometry ) {

			const instanceCount = Math.min( geometry.instanceCount, geometry._maxInstanceCount );

			renderer.renderInstances( drawStart, drawCount, instanceCount );

		} else {

			renderer.render( drawStart, drawCount );

		}

	};

	// Compile

	this.compile = function ( scene, camera ) {

		currentRenderState = renderStates.get( scene );
		currentRenderState.init();

		renderStateStack.push( currentRenderState );

		scene.traverseVisible( function ( object ) {

			if ( object.isLight && object.layers.test( camera.layers ) ) {

				currentRenderState.pushLight( object );

				if ( object.castShadow ) {

					currentRenderState.pushShadow( object );

				}

			}

		} );

		currentRenderState.setupLights( _this.physicallyCorrectLights );

		scene.traverse( function ( object ) {

			const material = object.material;

			if ( material ) {

				if ( Array.isArray( material ) ) {

					for ( let i = 0; i < material.length; i ++ ) {

						const material2 = material[ i ];

						getProgram( material2, scene, object );

					}

				} else {

					getProgram( material, scene, object );

				}

			}

		} );

		renderStateStack.pop();
		currentRenderState = null;

	};

	// Animation Loop

	let onAnimationFrameCallback = null;

	function onAnimationFrame( time ) {

		if ( onAnimationFrameCallback ) onAnimationFrameCallback( time );

	}

	function onXRSessionStart() {

		animation.stop();

	}

	function onXRSessionEnd() {

		animation.start();

	}

	const animation = new WebGLAnimation();
	animation.setAnimationLoop( onAnimationFrame );

	if ( typeof window !== 'undefined' ) animation.setContext( window );

	this.setAnimationLoop = function ( callback ) {

		onAnimationFrameCallback = callback;
		xr.setAnimationLoop( callback );

		( callback === null ) ? animation.stop() : animation.start();

	};

	xr.addEventListener( 'sessionstart', onXRSessionStart );
	xr.addEventListener( 'sessionend', onXRSessionEnd );

	// Rendering

	this.render = function ( scene, camera ) {

		if ( camera !== undefined && camera.isCamera !== true ) {

			console.error( 'THREE.WebGLRenderer.render: camera is not an instance of THREE.Camera.' );
			return;

		}

		if ( _isContextLost === true ) return;

		// update scene graph

		if ( scene.autoUpdate === true ) scene.updateMatrixWorld();

		// update camera matrices and frustum

		if ( camera.parent === null ) camera.updateMatrixWorld();

		if ( xr.enabled === true && xr.isPresenting === true ) {

			if ( xr.cameraAutoUpdate === true ) xr.updateCamera( camera );

			camera = xr.getCamera(); // use XR camera for rendering

		}

		//
		if ( scene.isScene === true ) scene.onBeforeRender( _this, scene, camera, _currentRenderTarget );

		currentRenderState = renderStates.get( scene, renderStateStack.length );
		currentRenderState.init();

		renderStateStack.push( currentRenderState );

		_projScreenMatrix.multiplyMatrices( camera.projectionMatrix, camera.matrixWorldInverse );
		_frustum.setFromProjectionMatrix( _projScreenMatrix );

		_localClippingEnabled = this.localClippingEnabled;
		_clippingEnabled = clipping.init( this.clippingPlanes, _localClippingEnabled, camera );

		currentRenderList = renderLists.get( scene, renderListStack.length );
		currentRenderList.init();

		renderListStack.push( currentRenderList );

		projectObject( scene, camera, 0, _this.sortObjects );

		currentRenderList.finish();

		if ( _this.sortObjects === true ) {

			currentRenderList.sort( _opaqueSort, _transparentSort );

		}

		//

		if ( _clippingEnabled === true ) clipping.beginShadows();

		const shadowsArray = currentRenderState.state.shadowsArray;

		shadowMap.render( shadowsArray, scene, camera );

		if ( _clippingEnabled === true ) clipping.endShadows();

		//

		if ( this.info.autoReset === true ) this.info.reset();

		//

		background.render( currentRenderList, scene );

		// render scene

		currentRenderState.setupLights( _this.physicallyCorrectLights );

		if ( camera.isArrayCamera ) {

			const cameras = camera.cameras;

			for ( let i = 0, l = cameras.length; i < l; i ++ ) {

				const camera2 = cameras[ i ];

				renderScene( currentRenderList, scene, camera2, camera2.viewport );

			}

		} else {

			renderScene( currentRenderList, scene, camera );

		}

		//

		if ( _currentRenderTarget !== null ) {

			// resolve multisample renderbuffers to a single-sample texture if necessary

			textures.updateMultisampleRenderTarget( _currentRenderTarget );

			// Generate mipmap if we're using any kind of mipmap filtering

			textures.updateRenderTargetMipmap( _currentRenderTarget );

		}

		//

		if ( scene.isScene === true ) scene.onAfterRender( _this, scene, camera );

		// Ensure depth buffer writing is enabled so it can be cleared on next render

		state.buffers.depth.setTest( true );
		state.buffers.depth.setMask( true );
		state.buffers.color.setMask( true );

		state.setPolygonOffset( false );

		// _gl.finish();

		bindingStates.resetDefaultState();
		_currentMaterialId = - 1;
		_currentCamera = null;

		renderStateStack.pop();

		if ( renderStateStack.length > 0 ) {

			currentRenderState = renderStateStack[ renderStateStack.length - 1 ];

		} else {

			currentRenderState = null;

		}

		renderListStack.pop();

		if ( renderListStack.length > 0 ) {

			currentRenderList = renderListStack[ renderListStack.length - 1 ];

		} else {

			currentRenderList = null;

		}

	};

	function projectObject( object, camera, groupOrder, sortObjects ) {

		if ( object.visible === false ) return;

		const visible = object.layers.test( camera.layers );

		if ( visible ) {

			if ( object.isGroup ) {

				groupOrder = object.renderOrder;

			} else if ( object.isLOD ) {

				if ( object.autoUpdate === true ) object.update( camera );

			} else if ( object.isLight ) {

				currentRenderState.pushLight( object );

				if ( object.castShadow ) {

					currentRenderState.pushShadow( object );

				}

			} else if ( object.isSprite ) {

				if ( ! object.frustumCulled || _frustum.intersectsSprite( object ) ) {

					if ( sortObjects ) {

						_vector3.setFromMatrixPosition( object.matrixWorld )
							.applyMatrix4( _projScreenMatrix );

					}

					const geometry = objects.update( object );
					const material = object.material;

					if ( material.visible ) {

						currentRenderList.push( object, geometry, material, groupOrder, _vector3.z, null );

					}

				}

			} else if ( object.isMesh || object.isLine || object.isPoints ) {

				if ( object.isSkinnedMesh ) {

					// update skeleton only once in a frame

					if ( object.skeleton.frame !== info.render.frame ) {

						object.skeleton.update();
						object.skeleton.frame = info.render.frame;

					}

				}

				if ( ! object.frustumCulled || _frustum.intersectsObject( object ) ) {

					if ( sortObjects ) {

						_vector3.setFromMatrixPosition( object.matrixWorld )
							.applyMatrix4( _projScreenMatrix );

					}

					const geometry = objects.update( object );
					const material = object.material;

					if ( Array.isArray( material ) ) {

						const groups = geometry.groups;

						for ( let i = 0, l = groups.length; i < l; i ++ ) {

							const group = groups[ i ];
							const groupMaterial = material[ group.materialIndex ];

							if ( groupMaterial && groupMaterial.visible ) {

								currentRenderList.push( object, geometry, groupMaterial, groupOrder, _vector3.z, group );

							}

						}

					} else if ( material.visible ) {

						currentRenderList.push( object, geometry, material, groupOrder, _vector3.z, null );

					}

				}

			}

		}

		const children = object.children;

		for ( let i = 0, l = children.length; i < l; i ++ ) {

			projectObject( children[ i ], camera, groupOrder, sortObjects );

		}

	}

	function renderScene( currentRenderList, scene, camera, viewport ) {

		const opaqueObjects = currentRenderList.opaque;
		const transmissiveObjects = currentRenderList.transmissive;
		const transparentObjects = currentRenderList.transparent;

		currentRenderState.setupLightsView( camera );

		if ( transmissiveObjects.length > 0 ) renderTransmissionPass( opaqueObjects, scene, camera );

		if ( viewport ) state.viewport( _currentViewport.copy( viewport ) );

		if ( opaqueObjects.length > 0 ) renderObjects( opaqueObjects, scene, camera );
		if ( transmissiveObjects.length > 0 ) renderObjects( transmissiveObjects, scene, camera );
		if ( transparentObjects.length > 0 ) renderObjects( transparentObjects, scene, camera );

	}

	function renderTransmissionPass( opaqueObjects, scene, camera ) {

		if ( _transmissionRenderTarget === null ) {

			const needsAntialias = _antialias === true && capabilities.isWebGL2 === true;
			const renderTargetType = needsAntialias ? WebGLMultisampleRenderTarget : WebGLRenderTarget;

			_transmissionRenderTarget = new renderTargetType( 1024, 1024, {
				generateMipmaps: true,
				type: utils.convert( HalfFloatType ) !== null ? HalfFloatType : UnsignedByteType,
				minFilter: LinearMipmapLinearFilter,
				magFilter: NearestFilter,
				wrapS: ClampToEdgeWrapping,
				wrapT: ClampToEdgeWrapping
			} );

		}

		const currentRenderTarget = _this.getRenderTarget();
		_this.setRenderTarget( _transmissionRenderTarget );
		_this.clear();

		// Turn off the features which can affect the frag color for opaque objects pass.
		// Otherwise they are applied twice in opaque objects pass and transmission objects pass.
		const currentToneMapping = _this.toneMapping;
		_this.toneMapping = NoToneMapping;

		renderObjects( opaqueObjects, scene, camera );

		_this.toneMapping = currentToneMapping;

		textures.updateMultisampleRenderTarget( _transmissionRenderTarget );
		textures.updateRenderTargetMipmap( _transmissionRenderTarget );

		_this.setRenderTarget( currentRenderTarget );

	}

	function renderObjects( renderList, scene, camera ) {

		const overrideMaterial = scene.isScene === true ? scene.overrideMaterial : null;

		for ( let i = 0, l = renderList.length; i < l; i ++ ) {

			const renderItem = renderList[ i ];

			const object = renderItem.object;
			const geometry = renderItem.geometry;
			const material = overrideMaterial === null ? renderItem.material : overrideMaterial;
			const group = renderItem.group;

			if ( object.layers.test( camera.layers ) ) {

				renderObject( object, scene, camera, geometry, material, group );

			}

		}

	}

	function renderObject( object, scene, camera, geometry, material, group ) {

		object.onBeforeRender( _this, scene, camera, geometry, material, group );

		object.modelViewMatrix.multiplyMatrices( camera.matrixWorldInverse, object.matrixWorld );
		object.normalMatrix.getNormalMatrix( object.modelViewMatrix );

		material.onBeforeRender( _this, scene, camera, geometry, object, group );

		if ( material.transparent === true && material.side === DoubleSide ) {

			material.side = BackSide;
			material.needsUpdate = true;
			_this.renderBufferDirect( camera, scene, geometry, material, object, group );

			material.side = FrontSide;
			material.needsUpdate = true;
			_this.renderBufferDirect( camera, scene, geometry, material, object, group );

			material.side = DoubleSide;

		} else {

			_this.renderBufferDirect( camera, scene, geometry, material, object, group );

		}

		object.onAfterRender( _this, scene, camera, geometry, material, group );

	}

	function getProgram( material, scene, object ) {

		if ( scene.isScene !== true ) scene = _emptyScene; // scene could be a Mesh, Line, Points, ...

		const materialProperties = properties.get( material );

		const lights = currentRenderState.state.lights;
		const shadowsArray = currentRenderState.state.shadowsArray;

		const lightsStateVersion = lights.state.version;

		const parameters = programCache.getParameters( material, lights.state, shadowsArray, scene, object );
		const programCacheKey = programCache.getProgramCacheKey( parameters );

		let programs = materialProperties.programs;

		// always update environment and fog - changing these trigger an getProgram call, but it's possible that the program doesn't change

		materialProperties.environment = material.isMeshStandardMaterial ? scene.environment : null;
		materialProperties.fog = scene.fog;
		materialProperties.envMap = ( material.isMeshStandardMaterial ? cubeuvmaps : cubemaps ).get( material.envMap || materialProperties.environment );

		if ( programs === undefined ) {

			// new material

			material.addEventListener( 'dispose', onMaterialDispose );

			programs = new Map();
			materialProperties.programs = programs;

		}

		let program = programs.get( programCacheKey );

		if ( program !== undefined ) {

			// early out if program and light state is identical

			if ( materialProperties.currentProgram === program && materialProperties.lightsStateVersion === lightsStateVersion ) {

				updateCommonMaterialProperties( material, parameters );

				return program;

			}

		} else {

			parameters.uniforms = programCache.getUniforms( material );

			material.onBuild( object, parameters, _this );

			material.onBeforeCompile( parameters, _this );

			program = programCache.acquireProgram( parameters, programCacheKey );
			programs.set( programCacheKey, program );

			materialProperties.uniforms = parameters.uniforms;

		}

		const uniforms = materialProperties.uniforms;

		if ( ( ! material.isShaderMaterial && ! material.isRawShaderMaterial ) || material.clipping === true ) {

			uniforms.clippingPlanes = clipping.uniform;

		}

		updateCommonMaterialProperties( material, parameters );

		// store the light setup it was created for

		materialProperties.needsLights = materialNeedsLights( material );
		materialProperties.lightsStateVersion = lightsStateVersion;

		if ( materialProperties.needsLights ) {

			// wire up the material to this renderer's lighting state

			uniforms.ambientLightColor.value = lights.state.ambient;
			uniforms.lightProbe.value = lights.state.probe;
			uniforms.directionalLights.value = lights.state.directional;
			uniforms.directionalLightShadows.value = lights.state.directionalShadow;
			uniforms.spotLights.value = lights.state.spot;
			uniforms.spotLightShadows.value = lights.state.spotShadow;
			uniforms.rectAreaLights.value = lights.state.rectArea;
			uniforms.ltc_1.value = lights.state.rectAreaLTC1;
			uniforms.ltc_2.value = lights.state.rectAreaLTC2;
			uniforms.pointLights.value = lights.state.point;
			uniforms.pointLightShadows.value = lights.state.pointShadow;
			uniforms.hemisphereLights.value = lights.state.hemi;

			uniforms.directionalShadowMap.value = lights.state.directionalShadowMap;
			uniforms.directionalShadowMatrix.value = lights.state.directionalShadowMatrix;
			uniforms.spotShadowMap.value = lights.state.spotShadowMap;
			uniforms.spotShadowMatrix.value = lights.state.spotShadowMatrix;
			uniforms.pointShadowMap.value = lights.state.pointShadowMap;
			uniforms.pointShadowMatrix.value = lights.state.pointShadowMatrix;
			// TODO (abelnation): add area lights shadow info to uniforms

		}

		const progUniforms = program.getUniforms();
		const uniformsList = WebGLUniforms.seqWithValue( progUniforms.seq, uniforms );

		materialProperties.currentProgram = program;
		materialProperties.uniformsList = uniformsList;

		return program;

	}

	function updateCommonMaterialProperties( material, parameters ) {

		const materialProperties = properties.get( material );

		materialProperties.outputEncoding = parameters.outputEncoding;
		materialProperties.instancing = parameters.instancing;
		materialProperties.skinning = parameters.skinning;
		materialProperties.morphTargets = parameters.morphTargets;
		materialProperties.morphNormals = parameters.morphNormals;
		materialProperties.morphTargetsCount = parameters.morphTargetsCount;
		materialProperties.numClippingPlanes = parameters.numClippingPlanes;
		materialProperties.numIntersection = parameters.numClipIntersection;
		materialProperties.vertexAlphas = parameters.vertexAlphas;
		materialProperties.vertexTangents = parameters.vertexTangents;

	}

	function setProgram( camera, scene, geometry, material, object ) {

		if ( scene.isScene !== true ) scene = _emptyScene; // scene could be a Mesh, Line, Points, ...

		textures.resetTextureUnits();

		const fog = scene.fog;
		const environment = material.isMeshStandardMaterial ? scene.environment : null;
		const encoding = ( _currentRenderTarget === null ) ? _this.outputEncoding : _currentRenderTarget.texture.encoding;
		const envMap = ( material.isMeshStandardMaterial ? cubeuvmaps : cubemaps ).get( material.envMap || environment );
		const vertexAlphas = material.vertexColors === true && !! geometry.attributes.color && geometry.attributes.color.itemSize === 4;
		const vertexTangents = !! material.normalMap && !! geometry.attributes.tangent;
		const morphTargets = !! geometry.morphAttributes.position;
		const morphNormals = !! geometry.morphAttributes.normal;
		const morphTargetsCount = !! geometry.morphAttributes.position ? geometry.morphAttributes.position.length : 0;

		const materialProperties = properties.get( material );
		const lights = currentRenderState.state.lights;

		if ( _clippingEnabled === true ) {

			if ( _localClippingEnabled === true || camera !== _currentCamera ) {

				const useCache =
					camera === _currentCamera &&
					material.id === _currentMaterialId;

				// we might want to call this function with some ClippingGroup
				// object instead of the material, once it becomes feasible
				// (#8465, #8379)
				clipping.setState( material, camera, useCache );

			}

		}

		//

		let needsProgramChange = false;

		if ( material.version === materialProperties.__version ) {

			if ( materialProperties.needsLights && ( materialProperties.lightsStateVersion !== lights.state.version ) ) {

				needsProgramChange = true;

			} else if ( materialProperties.outputEncoding !== encoding ) {

				needsProgramChange = true;

			} else if ( object.isInstancedMesh && materialProperties.instancing === false ) {

				needsProgramChange = true;

			} else if ( ! object.isInstancedMesh && materialProperties.instancing === true ) {

				needsProgramChange = true;

			} else if ( object.isSkinnedMesh && materialProperties.skinning === false ) {

				needsProgramChange = true;

			} else if ( ! object.isSkinnedMesh && materialProperties.skinning === true ) {

				needsProgramChange = true;

			} else if ( materialProperties.envMap !== envMap ) {

				needsProgramChange = true;

			} else if ( material.fog && materialProperties.fog !== fog ) {

				needsProgramChange = true;

			} else if ( materialProperties.numClippingPlanes !== undefined &&
				( materialProperties.numClippingPlanes !== clipping.numPlanes ||
				materialProperties.numIntersection !== clipping.numIntersection ) ) {

				needsProgramChange = true;

			} else if ( materialProperties.vertexAlphas !== vertexAlphas ) {

				needsProgramChange = true;

			} else if ( materialProperties.vertexTangents !== vertexTangents ) {

				needsProgramChange = true;

			} else if ( materialProperties.morphTargets !== morphTargets ) {

				needsProgramChange = true;

			} else if ( materialProperties.morphNormals !== morphNormals ) {

				needsProgramChange = true;

			} else if ( capabilities.isWebGL2 === true && materialProperties.morphTargetsCount !== morphTargetsCount ) {

				needsProgramChange = true;

			}

		} else {

			needsProgramChange = true;
			materialProperties.__version = material.version;

		}

		//

		let program = materialProperties.currentProgram;

		if ( needsProgramChange === true ) {

			program = getProgram( material, scene, object );

		}

		let refreshProgram = false;
		let refreshMaterial = false;
		let refreshLights = false;

		const p_uniforms = program.getUniforms(),
			m_uniforms = materialProperties.uniforms;

		if ( state.useProgram( program.program ) ) {

			refreshProgram = true;
			refreshMaterial = true;
			refreshLights = true;

		}

		if ( material.id !== _currentMaterialId ) {

			_currentMaterialId = material.id;

			refreshMaterial = true;

		}

		if ( refreshProgram || _currentCamera !== camera ) {

			p_uniforms.setValue( _gl, 'projectionMatrix', camera.projectionMatrix );

			if ( capabilities.logarithmicDepthBuffer ) {

				p_uniforms.setValue( _gl, 'logDepthBufFC',
					2.0 / ( Math.log( camera.far + 1.0 ) / Math.LN2 ) );

			}

			if ( _currentCamera !== camera ) {

				_currentCamera = camera;

				// lighting uniforms depend on the camera so enforce an update
				// now, in case this material supports lights - or later, when
				// the next material that does gets activated:

				refreshMaterial = true;		// set to true on material change
				refreshLights = true;		// remains set until update done

			}

			// load material specific uniforms
			// (shader material also gets them for the sake of genericity)

			if ( material.isShaderMaterial ||
				material.isMeshPhongMaterial ||
				material.isMeshToonMaterial ||
				material.isMeshStandardMaterial ||
				material.envMap ) {

				const uCamPos = p_uniforms.map.cameraPosition;

				if ( uCamPos !== undefined ) {

					uCamPos.setValue( _gl,
						_vector3.setFromMatrixPosition( camera.matrixWorld ) );

				}

			}

			if ( material.isMeshPhongMaterial ||
				material.isMeshToonMaterial ||
				material.isMeshLambertMaterial ||
				material.isMeshBasicMaterial ||
				material.isMeshStandardMaterial ||
				material.isShaderMaterial ) {

				p_uniforms.setValue( _gl, 'isOrthographic', camera.isOrthographicCamera === true );

			}

			if ( material.isMeshPhongMaterial ||
				material.isMeshToonMaterial ||
				material.isMeshLambertMaterial ||
				material.isMeshBasicMaterial ||
				material.isMeshStandardMaterial ||
				material.isShaderMaterial ||
				material.isShadowMaterial ||
				object.isSkinnedMesh ) {

				p_uniforms.setValue( _gl, 'viewMatrix', camera.matrixWorldInverse );

			}

		}

		// skinning and morph target uniforms must be set even if material didn't change
		// auto-setting of texture unit for bone and morph texture must go before other textures
		// otherwise textures used for skinning and morphing can take over texture units reserved for other material textures

		if ( object.isSkinnedMesh ) {

			p_uniforms.setOptional( _gl, object, 'bindMatrix' );
			p_uniforms.setOptional( _gl, object, 'bindMatrixInverse' );

			const skeleton = object.skeleton;

			if ( skeleton ) {

				if ( capabilities.floatVertexTextures ) {

					if ( skeleton.boneTexture === null ) skeleton.computeBoneTexture();

					p_uniforms.setValue( _gl, 'boneTexture', skeleton.boneTexture, textures );
					p_uniforms.setValue( _gl, 'boneTextureSize', skeleton.boneTextureSize );

				} else {

					p_uniforms.setOptional( _gl, skeleton, 'boneMatrices' );

				}

			}

		}

		if ( !! geometry && ( geometry.morphAttributes.position !== undefined || geometry.morphAttributes.normal !== undefined ) ) {

			morphtargets.update( object, geometry, material, program );

		}


		if ( refreshMaterial || materialProperties.receiveShadow !== object.receiveShadow ) {

			materialProperties.receiveShadow = object.receiveShadow;
			p_uniforms.setValue( _gl, 'receiveShadow', object.receiveShadow );

		}

		if ( refreshMaterial ) {

			p_uniforms.setValue( _gl, 'toneMappingExposure', _this.toneMappingExposure );

			if ( materialProperties.needsLights ) {

				// the current material requires lighting info

				// note: all lighting uniforms are always set correctly
				// they simply reference the renderer's state for their
				// values
				//
				// use the current material's .needsUpdate flags to set
				// the GL state when required

				markUniformsLightsNeedsUpdate( m_uniforms, refreshLights );

			}

			// refresh uniforms common to several materials

			if ( fog && material.fog ) {

				materials.refreshFogUniforms( m_uniforms, fog );

			}

			materials.refreshMaterialUniforms( m_uniforms, material, _pixelRatio, _height, _transmissionRenderTarget );

			WebGLUniforms.upload( _gl, materialProperties.uniformsList, m_uniforms, textures );

		}

		if ( material.isShaderMaterial && material.uniformsNeedUpdate === true ) {

			WebGLUniforms.upload( _gl, materialProperties.uniformsList, m_uniforms, textures );
			material.uniformsNeedUpdate = false;

		}

		if ( material.isSpriteMaterial ) {

			p_uniforms.setValue( _gl, 'center', object.center );

		}

		// common matrices

		p_uniforms.setValue( _gl, 'modelViewMatrix', object.modelViewMatrix );
		p_uniforms.setValue( _gl, 'normalMatrix', object.normalMatrix );
		p_uniforms.setValue( _gl, 'modelMatrix', object.matrixWorld );

		// UBOs

		if ( material.isShaderMaterial || material.isRawShaderMaterial ) {

			const groups = material.uniformsGroups;

			for ( let i = 0, l = groups.length; i < l; i ++ ) {

				if ( capabilities.isWebGL2 ) {

					const group = groups[ i ];

					uniformsGroups.update( group, program );
					uniformsGroups.bind( group, program );

				} else {

					console.warn( 'THREE.WebGLRenderer: Uniform Buffer Objects can only be used with WebGL 2.' );

				}

			}

		}

		return program;

	}

	// If uniforms are marked as clean, they don't need to be loaded to the GPU.

	function markUniformsLightsNeedsUpdate( uniforms, value ) {

		uniforms.ambientLightColor.needsUpdate = value;
		uniforms.lightProbe.needsUpdate = value;

		uniforms.directionalLights.needsUpdate = value;
		uniforms.directionalLightShadows.needsUpdate = value;
		uniforms.pointLights.needsUpdate = value;
		uniforms.pointLightShadows.needsUpdate = value;
		uniforms.spotLights.needsUpdate = value;
		uniforms.spotLightShadows.needsUpdate = value;
		uniforms.rectAreaLights.needsUpdate = value;
		uniforms.hemisphereLights.needsUpdate = value;

	}

	function materialNeedsLights( material ) {

		return material.isMeshLambertMaterial || material.isMeshToonMaterial || material.isMeshPhongMaterial ||
			material.isMeshStandardMaterial || material.isShadowMaterial ||
			( material.isShaderMaterial && material.lights === true );

	}

	this.getActiveCubeFace = function () {

		return _currentActiveCubeFace;

	};

	this.getActiveMipmapLevel = function () {

		return _currentActiveMipmapLevel;

	};

	this.getRenderTarget = function () {

		return _currentRenderTarget;

	};

	this.setRenderTarget = function ( renderTarget, activeCubeFace = 0, activeMipmapLevel = 0 ) {

		_currentRenderTarget = renderTarget;
		_currentActiveCubeFace = activeCubeFace;
		_currentActiveMipmapLevel = activeMipmapLevel;

		if ( renderTarget && properties.get( renderTarget ).__webglFramebuffer === undefined ) {

			textures.setupRenderTarget( renderTarget );

		}

		let framebuffer = null;
		let isCube = false;
		let isRenderTarget3D = false;

		if ( renderTarget ) {

			const texture = renderTarget.texture;

			if ( texture.isDataTexture3D || texture.isDataTexture2DArray ) {

				isRenderTarget3D = true;

			}

			const __webglFramebuffer = properties.get( renderTarget ).__webglFramebuffer;

			if ( renderTarget.isWebGLCubeRenderTarget ) {

				framebuffer = __webglFramebuffer[ activeCubeFace ];
				isCube = true;

			} else if ( renderTarget.isWebGLMultisampleRenderTarget ) {

				framebuffer = properties.get( renderTarget ).__webglMultisampledFramebuffer;

			} else {

				framebuffer = __webglFramebuffer;

			}

			_currentViewport.copy( renderTarget.viewport );
			_currentScissor.copy( renderTarget.scissor );
			_currentScissorTest = renderTarget.scissorTest;

		} else {

			_currentViewport.copy( _viewport ).multiplyScalar( _pixelRatio ).floor();
			_currentScissor.copy( _scissor ).multiplyScalar( _pixelRatio ).floor();
			_currentScissorTest = _scissorTest;

		}

		const framebufferBound = state.bindFramebuffer( _gl.FRAMEBUFFER, framebuffer );

		if ( framebufferBound && capabilities.drawBuffers ) {

			let needsUpdate = false;

			if ( renderTarget ) {

				if ( renderTarget.isWebGLMultipleRenderTargets ) {

					const textures = renderTarget.texture;

					if ( _currentDrawBuffers.length !== textures.length || _currentDrawBuffers[ 0 ] !== _gl.COLOR_ATTACHMENT0 ) {

						for ( let i = 0, il = textures.length; i < il; i ++ ) {

							_currentDrawBuffers[ i ] = _gl.COLOR_ATTACHMENT0 + i;

						}

						_currentDrawBuffers.length = textures.length;

						needsUpdate = true;

					}

				} else {

					if ( _currentDrawBuffers.length !== 1 || _currentDrawBuffers[ 0 ] !== _gl.COLOR_ATTACHMENT0 ) {

						_currentDrawBuffers[ 0 ] = _gl.COLOR_ATTACHMENT0;
						_currentDrawBuffers.length = 1;

						needsUpdate = true;

					}

				}

			} else {

				if ( _currentDrawBuffers.length !== 1 || _currentDrawBuffers[ 0 ] !== _gl.BACK ) {

					_currentDrawBuffers[ 0 ] = _gl.BACK;
					_currentDrawBuffers.length = 1;

					needsUpdate = true;

				}

			}

			if ( needsUpdate ) {

				if ( capabilities.isWebGL2 ) {

					_gl.drawBuffers( _currentDrawBuffers );

				} else {

					extensions.get( 'WEBGL_draw_buffers' ).drawBuffersWEBGL( _currentDrawBuffers );

				}

			}

		}

		state.viewport( _currentViewport );
		state.scissor( _currentScissor );
		state.setScissorTest( _currentScissorTest );

		if ( isCube ) {

			const textureProperties = properties.get( renderTarget.texture );
			_gl.framebufferTexture2D( _gl.FRAMEBUFFER, _gl.COLOR_ATTACHMENT0, _gl.TEXTURE_CUBE_MAP_POSITIVE_X + activeCubeFace, textureProperties.__webglTexture, activeMipmapLevel );

		} else if ( isRenderTarget3D ) {

			const textureProperties = properties.get( renderTarget.texture );
			const layer = activeCubeFace || 0;
			_gl.framebufferTextureLayer( _gl.FRAMEBUFFER, _gl.COLOR_ATTACHMENT0, textureProperties.__webglTexture, activeMipmapLevel || 0, layer );

		}

		_currentMaterialId = - 1; // reset current material to ensure correct uniform bindings

	};

	this.readRenderTargetPixels = function ( renderTarget, x, y, width, height, buffer, activeCubeFaceIndex ) {

		if ( ! ( renderTarget && renderTarget.isWebGLRenderTarget ) ) {

			console.error( 'THREE.WebGLRenderer.readRenderTargetPixels: renderTarget is not THREE.WebGLRenderTarget.' );
			return;

		}

		let framebuffer = properties.get( renderTarget ).__webglFramebuffer;

		if ( renderTarget.isWebGLCubeRenderTarget && activeCubeFaceIndex !== undefined ) {

			framebuffer = framebuffer[ activeCubeFaceIndex ];

		}

		if ( framebuffer ) {

			state.bindFramebuffer( _gl.FRAMEBUFFER, framebuffer );

			try {

				const texture = renderTarget.texture;
				const textureFormat = texture.format;
				const textureType = texture.type;

				if ( textureFormat !== RGBAFormat && utils.convert( textureFormat ) !== _gl.getParameter( _gl.IMPLEMENTATION_COLOR_READ_FORMAT ) ) {

					console.error( 'THREE.WebGLRenderer.readRenderTargetPixels: renderTarget is not in RGBA or implementation defined format.' );
					return;

				}

				const halfFloatSupportedByExt = ( textureType === HalfFloatType ) && ( extensions.has( 'EXT_color_buffer_half_float' ) || ( capabilities.isWebGL2 && extensions.has( 'EXT_color_buffer_float' ) ) );

				if ( textureType !== UnsignedByteType && utils.convert( textureType ) !== _gl.getParameter( _gl.IMPLEMENTATION_COLOR_READ_TYPE ) && // Edge and Chrome Mac < 52 (#9513)
					! ( textureType === FloatType && ( capabilities.isWebGL2 || extensions.has( 'OES_texture_float' ) || extensions.has( 'WEBGL_color_buffer_float' ) ) ) && // Chrome Mac >= 52 and Firefox
					! halfFloatSupportedByExt ) {

					console.error( 'THREE.WebGLRenderer.readRenderTargetPixels: renderTarget is not in UnsignedByteType or implementation defined type.' );
					return;

				}

				if ( _gl.checkFramebufferStatus( _gl.FRAMEBUFFER ) === _gl.FRAMEBUFFER_COMPLETE ) {

					// the following if statement ensures valid read requests (no out-of-bounds pixels, see #8604)

					if ( ( x >= 0 && x <= ( renderTarget.width - width ) ) && ( y >= 0 && y <= ( renderTarget.height - height ) ) ) {

						_gl.readPixels( x, y, width, height, utils.convert( textureFormat ), utils.convert( textureType ), buffer );

					}

				} else {

					console.error( 'THREE.WebGLRenderer.readRenderTargetPixels: readPixels from renderTarget failed. Framebuffer not complete.' );

				}

			} finally {

				// restore framebuffer of current render target if necessary

				const framebuffer = ( _currentRenderTarget !== null ) ? properties.get( _currentRenderTarget ).__webglFramebuffer : null;
				state.bindFramebuffer( _gl.FRAMEBUFFER, framebuffer );

			}

		}

	};

	this.copyFramebufferToTexture = function ( position, texture, level = 0 ) {

		const levelScale = Math.pow( 2, - level );
		const width = Math.floor( texture.image.width * levelScale );
		const height = Math.floor( texture.image.height * levelScale );

		let glFormat = utils.convert( texture.format );

		if ( capabilities.isWebGL2 ) {

			// Workaround for https://bugs.chromium.org/p/chromium/issues/detail?id=1120100
			// Not needed in Chrome 93+

			if ( glFormat === _gl.RGB ) glFormat = _gl.RGB8;
			if ( glFormat === _gl.RGBA ) glFormat = _gl.RGBA8;

		}

		textures.setTexture2D( texture, 0 );

		_gl.copyTexImage2D( _gl.TEXTURE_2D, level, glFormat, position.x, position.y, width, height, 0 );

		state.unbindTexture();

	};

	this.copyTextureToTexture = function ( position, srcTexture, dstTexture, level = 0 ) {

		const width = srcTexture.image.width;
		const height = srcTexture.image.height;
		const glFormat = utils.convert( dstTexture.format );
		const glType = utils.convert( dstTexture.type );

		textures.setTexture2D( dstTexture, 0 );

		// As another texture upload may have changed pixelStorei
		// parameters, make sure they are correct for the dstTexture
		_gl.pixelStorei( _gl.UNPACK_FLIP_Y_WEBGL, dstTexture.flipY );
		_gl.pixelStorei( _gl.UNPACK_PREMULTIPLY_ALPHA_WEBGL, dstTexture.premultiplyAlpha );
		_gl.pixelStorei( _gl.UNPACK_ALIGNMENT, dstTexture.unpackAlignment );

		if ( srcTexture.isDataTexture ) {

			_gl.texSubImage2D( _gl.TEXTURE_2D, level, position.x, position.y, width, height, glFormat, glType, srcTexture.image.data );

		} else {

			if ( srcTexture.isCompressedTexture ) {

				_gl.compressedTexSubImage2D( _gl.TEXTURE_2D, level, position.x, position.y, srcTexture.mipmaps[ 0 ].width, srcTexture.mipmaps[ 0 ].height, glFormat, srcTexture.mipmaps[ 0 ].data );

			} else {

				_gl.texSubImage2D( _gl.TEXTURE_2D, level, position.x, position.y, glFormat, glType, srcTexture.image );

			}

		}

		// Generate mipmaps only when copying level 0
		if ( level === 0 && dstTexture.generateMipmaps ) _gl.generateMipmap( _gl.TEXTURE_2D );

		state.unbindTexture();

	};

	this.copyTextureToTexture3D = function ( sourceBox, position, srcTexture, dstTexture, level = 0 ) {

		if ( _this.isWebGL1Renderer ) {

			console.warn( 'THREE.WebGLRenderer.copyTextureToTexture3D: can only be used with WebGL2.' );
			return;

		}

		const width = sourceBox.max.x - sourceBox.min.x + 1;
		const height = sourceBox.max.y - sourceBox.min.y + 1;
		const depth = sourceBox.max.z - sourceBox.min.z + 1;
		const glFormat = utils.convert( dstTexture.format );
		const glType = utils.convert( dstTexture.type );
		let glTarget;

		if ( dstTexture.isDataTexture3D ) {

			textures.setTexture3D( dstTexture, 0 );
			glTarget = _gl.TEXTURE_3D;

		} else if ( dstTexture.isDataTexture2DArray ) {

			textures.setTexture2DArray( dstTexture, 0 );
			glTarget = _gl.TEXTURE_2D_ARRAY;

		} else {

			console.warn( 'THREE.WebGLRenderer.copyTextureToTexture3D: only supports THREE.DataTexture3D and THREE.DataTexture2DArray.' );
			return;

		}

		_gl.pixelStorei( _gl.UNPACK_FLIP_Y_WEBGL, dstTexture.flipY );
		_gl.pixelStorei( _gl.UNPACK_PREMULTIPLY_ALPHA_WEBGL, dstTexture.premultiplyAlpha );
		_gl.pixelStorei( _gl.UNPACK_ALIGNMENT, dstTexture.unpackAlignment );

		const unpackRowLen = _gl.getParameter( _gl.UNPACK_ROW_LENGTH );
		const unpackImageHeight = _gl.getParameter( _gl.UNPACK_IMAGE_HEIGHT );
		const unpackSkipPixels = _gl.getParameter( _gl.UNPACK_SKIP_PIXELS );
		const unpackSkipRows = _gl.getParameter( _gl.UNPACK_SKIP_ROWS );
		const unpackSkipImages = _gl.getParameter( _gl.UNPACK_SKIP_IMAGES );

		const image = srcTexture.isCompressedTexture ? srcTexture.mipmaps[ 0 ] : srcTexture.image;

		_gl.pixelStorei( _gl.UNPACK_ROW_LENGTH, image.width );
		_gl.pixelStorei( _gl.UNPACK_IMAGE_HEIGHT, image.height );
		_gl.pixelStorei( _gl.UNPACK_SKIP_PIXELS, sourceBox.min.x );
		_gl.pixelStorei( _gl.UNPACK_SKIP_ROWS, sourceBox.min.y );
		_gl.pixelStorei( _gl.UNPACK_SKIP_IMAGES, sourceBox.min.z );

		if ( srcTexture.isDataTexture || srcTexture.isDataTexture3D ) {

			_gl.texSubImage3D( glTarget, level, position.x, position.y, position.z, width, height, depth, glFormat, glType, image.data );

		} else {

			if ( srcTexture.isCompressedTexture ) {

				console.warn( 'THREE.WebGLRenderer.copyTextureToTexture3D: untested support for compressed srcTexture.' );
				_gl.compressedTexSubImage3D( glTarget, level, position.x, position.y, position.z, width, height, depth, glFormat, image.data );

			} else {

				_gl.texSubImage3D( glTarget, level, position.x, position.y, position.z, width, height, depth, glFormat, glType, image );

			}

		}

		_gl.pixelStorei( _gl.UNPACK_ROW_LENGTH, unpackRowLen );
		_gl.pixelStorei( _gl.UNPACK_IMAGE_HEIGHT, unpackImageHeight );
		_gl.pixelStorei( _gl.UNPACK_SKIP_PIXELS, unpackSkipPixels );
		_gl.pixelStorei( _gl.UNPACK_SKIP_ROWS, unpackSkipRows );
		_gl.pixelStorei( _gl.UNPACK_SKIP_IMAGES, unpackSkipImages );

		// Generate mipmaps only when copying level 0
		if ( level === 0 && dstTexture.generateMipmaps ) _gl.generateMipmap( glTarget );

		state.unbindTexture();

	};

	this.initTexture = function ( texture ) {

		textures.setTexture2D( texture, 0 );

		state.unbindTexture();

	};

	this.resetState = function () {

		_currentActiveCubeFace = 0;
		_currentActiveMipmapLevel = 0;
		_currentRenderTarget = null;

		state.reset();
		bindingStates.reset();

	};

	if ( typeof __THREE_DEVTOOLS__ !== 'undefined' ) {

		__THREE_DEVTOOLS__.dispatchEvent( new CustomEvent( 'observe', { detail: this } ) ); // eslint-disable-line no-undef

	}

}

export { WebGLRenderer };<|MERGE_RESOLUTION|>--- conflicted
+++ resolved
@@ -44,11 +44,8 @@
 import { WebGLUtils } from './webgl/WebGLUtils.js';
 import { WebXRManager } from './webxr/WebXRManager.js';
 import { WebGLMaterials } from './webgl/WebGLMaterials.js';
-<<<<<<< HEAD
 import { WebGLUniformsGroups } from './webgl/WebGLUniformsGroups.js';
-=======
 import { createElementNS } from '../utils.js';
->>>>>>> 812647f6
 
 function createCanvasElement() {
 
