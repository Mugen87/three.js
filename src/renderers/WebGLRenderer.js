--- conflicted
+++ resolved
@@ -1241,13 +1241,10 @@
 
 		//
 
-<<<<<<< HEAD
-=======
 		scene.onAfterRender( _this, scene, camera );
 
 		//
 
->>>>>>> 9987d597
 		if ( _currentRenderTarget !== null ) {
 
 			// Generate mipmap if we're using any kind of mipmap filtering
