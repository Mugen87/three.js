--- conflicted
+++ resolved
@@ -126,13 +126,9 @@
 		FRAGMENT_SHADER: 35632,
 		MAX_VERTEX_TEXTURE_IMAGE_UNITS: 35660,
 		MAX_COMBINED_TEXTURE_IMAGE_UNITS: 35661,
-<<<<<<< HEAD
-		MAX_UNIFORM_BUFFER_BINDINGS: 35375,
-=======
 		FLOAT_MAT2: 35674,
 		FLOAT_MAT3: 35675,
 		FLOAT_MAT4: 35676,
->>>>>>> 812647f6
 		COMPILE_STATUS: 35713,
 		LINK_STATUS: 35714,
 		VALIDATE_STATUS: 35715,
@@ -164,7 +160,8 @@
 		READ_FRAMEBUFFER: 36008,
 		DRAW_FRAMEBUFFER: 36009,
 		SAMPLE_ALPHA_TO_COVERAGE: 32926,
-		SRGB8_ALPHA8: 35907
+		SRGB8_ALPHA8: 35907,
+		MAX_UNIFORM_BUFFER_BINDINGS: 35375
 	};
 
 	return {
