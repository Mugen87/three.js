<!DOCTYPE html>
<html lang="zh">
	<head>
		<meta charset="utf-8" />
		<base href="../../../" />
		<script src="list.js"></script>
		<script src="page.js"></script>
		<link type="text/css" rel="stylesheet" href="page.css" />
	</head>
	<body>

		<h1>设备朝向控制器（[name]）</h1>

		<p class="desc">
			通过使用设备朝向来确定摄像机的朝向。
		</p>

<<<<<<< HEAD
		<h2>例子</h2>
=======
		<h2>示例</h2>
>>>>>>> 2b683e69

		<p>[example:misc_controls_deviceorientation misc / controls / deviceorientation ]</p>

		<h2>构造函数</h2>

		<h3>[name]( [param:Camera object] )</h3>
		<p>
			<p>
				[page:Camera object]: 被控制的摄像机。
			</p>
			<p>
				创建一个新的 [name] 实例。
			</p>
		</p>

		<h2>属性</h2>

		<h3>[property:Number alphaOffset]</h3>
		<p>
			alpha角偏移量，以弧度表示，默认为*0*。
		</p>

		<h3>[property:Object deviceOrientation]</h3>
		<p>
			当前 *deviceorientation* 事件的对象。
		</p>

		<h3>[property:Boolean enabled]</h3>
		<p>
			是否启用控制器。
		</p>

		<h3>[property:Camera object]</h3>
		<p>
			被控制的摄像机。
		</p>

		<h3>[property:Number screenOrientation]</h3>
		<p>
			相对于设备自然朝向的视口朝向，以角度表示（增量为90）。默认为*0*。
		</p>

		<h2>方法</h2>

		<h3>[method:null connect] ()</h3>
		<p>
			增加控制器的事件监听，并启用控制器。
		</p>

		<h3>[method:null disconnect] ()</h3>
		<p>
			移除控制器的事件监听，并禁用控制器。
		</p>

		<h3>[method:null dispose] ()</h3>
		<p>
			若不再需要该控制器，则应当调用此函数。
		</p>

		<h3>[method:null update] ()</h3>
		<p>
			更新控制器，常被用在动画循环中。
		</p>

		<h2>源代码</h2>

		<p>
			[link:https://github.com/mrdoob/three.js/blob/master/examples/jsm/controls/DeviceOrientationControls.js examples/jsm/controls/DeviceOrientationControls.js]
		</p>
	</body>
</html><|MERGE_RESOLUTION|>--- conflicted
+++ resolved
@@ -15,11 +15,7 @@
 			通过使用设备朝向来确定摄像机的朝向。
 		</p>
 
-<<<<<<< HEAD
 		<h2>例子</h2>
-=======
-		<h2>示例</h2>
->>>>>>> 2b683e69
 
 		<p>[example:misc_controls_deviceorientation misc / controls / deviceorientation ]</p>
 
