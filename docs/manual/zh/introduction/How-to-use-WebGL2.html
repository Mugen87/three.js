<!DOCTYPE html>
<html lang="en">

<head>
	<meta charset="utf-8">
	<base href="../../../" />
	<script src="list.js"></script>
	<script src="page.js"></script>
	<link type="text/css" rel="stylesheet" href="page.css" />
</head>

<body>
	<h1>如何使用WebGL 2（[name]）</h1>

	<p>
		从R95版本起，three.js便开始支持使用WebGL 2环境来进行渲染。默认情况下，当创建一个*WebGLRenderer*实例时，
		three.js总是使用WebGL 1环境。如果你希望来使用WebGL 2环境，请参阅以下的工作流程。
	</p>

	<h2>工作流程</h2>

	<p>
		由于WebGL 2并不被所有支持WebGL 1的设备所支持，因此检查各种设备上WebGL 2的可用性是非常重要的。
		要对其可用性进行检查，请将[link:https://github.com/mrdoob/three.js/blob/master/examples/jsm/WebGL.js WebGL.js]包含到你的项目中。
	</p>

	<code>
import { WEBGL } from 'three/examples/jsm/WebGL.js';
	</code>

	<p>
		接下来，使用和下列代码相似的代码来进行可用性检查。
	</p>

	<code>

if ( WEBGL.isWebGL2Available() === false ) {

	document.body.appendChild( WEBGL.getWebGL2ErrorMessage() );

}
	</code>

	<p>
		现在，你就可以将由*WebGLRenderer*所构造的renderer，应用到HTML5 Canvas元素和对应的WebGL 2绘图环境上了。
		最终，three.js将在内部使用所给定的绘图环境来渲染，并自动将内置的材质的着色器代码转化为GLSL ES 3.00。
	</p>

	<p>
		由于你是手动创建WebGL 2渲染上下文，因此还必须传入所有必需的上下文属性。
		请注意：在上下文被创建后，将无法修改这些属性，因此将它们传递给WebGLRenderer将不会产生任何影响。
	</p>

	<code>
var canvas = document.createElement( 'canvas' );
var context = canvas.getContext( 'webgl2', { alpha: false } );
var renderer = new THREE.WebGLRenderer( { canvas: canvas, context: context } );
	</code>

	<p>
		有时候，写一些自定义着色器也是非常必要的。请使用下列的代码模板作为你自己来进行实现的基础。
		首先是GLSL ES 3.00代码。
	</p>

	<code>
&lt;script id="vs" type="x-shader/x-vertex"&gt;
#version 300 es

void main() {

	gl_Position = projectionMatrix * modelViewMatrix * vec4( position, 1.0 );

}
&lt;/script&gt;
&lt;script id="fs" type="x-shader/x-fragment"&gt;
#version 300 es

precision highp float;
precision highp int;
out vec4 out_FragColor;

void main() {

	out_FragColor = vec4( 1.0 );

}
&lt;/script&gt;
	</code>
	<p>
		然后是使用JavaScript来创建的对应的材质。
	</p>
	<code>
var material = new THREE.ShaderMaterial( {
	vertexShader: document.getElementById( 'vs' ).textContent.trim(),
	fragmentShader: document.getElementById( 'fs' ).textContent.trim()
} );
	</code>

	<h2>接下来</h2>

	<p>
		请参阅官方示例，来看一看WebGL 2各种特性的运行。<br /><br />

		[example:webgl2_materials_texture3d WebGL2 / materials / texture3d]<br />
<<<<<<< HEAD
		[example:webgl2_materials_texture3d_volume WebGL2 / materials / texture3d / volume]<br />
		[example:webgl2_multisampled_renderbuffers WebGL2 / multisampled renderbuffers]<br />
		[example:webgl2_ubo WebGL2 / uniform buffer objects]
=======
		[example:webgl2_materials_texture2darray WebGL2 / materials / texture2darray]<br />
		[example:webgl2_multisampled_renderbuffers WebGL2 / multisampled renderbuffers]
>>>>>>> a71666b7
	</p>

	<h2>支持的特性</h2>

	<p>
		当前，three.js引擎仅支持所有现有的WebGL 2特性的一个子集。
		下列列表展现了在最新版本three.js中，已可用的特性的概览。
		<ul>
			<li>3D Textures</li>
			<li>2D Texture Arrays</li>
			<li>Multisampled Renderbuffers</li>
<<<<<<< HEAD
			<li>Uniform Buffer Objects</li>
=======
			<li>Non-power of two (POT) textures work just the same as POT textures now. No resizing is required for best quality.</li>
>>>>>>> a71666b7
		</ul>

	</p>

</body>

</html><|MERGE_RESOLUTION|>--- conflicted
+++ resolved
@@ -102,14 +102,9 @@
 		请参阅官方示例，来看一看WebGL 2各种特性的运行。<br /><br />
 
 		[example:webgl2_materials_texture3d WebGL2 / materials / texture3d]<br />
-<<<<<<< HEAD
-		[example:webgl2_materials_texture3d_volume WebGL2 / materials / texture3d / volume]<br />
+		[example:webgl2_materials_texture2darray WebGL2 / materials / texture2darray]<br />
 		[example:webgl2_multisampled_renderbuffers WebGL2 / multisampled renderbuffers]<br />
 		[example:webgl2_ubo WebGL2 / uniform buffer objects]
-=======
-		[example:webgl2_materials_texture2darray WebGL2 / materials / texture2darray]<br />
-		[example:webgl2_multisampled_renderbuffers WebGL2 / multisampled renderbuffers]
->>>>>>> a71666b7
 	</p>
 
 	<h2>支持的特性</h2>
@@ -121,11 +116,8 @@
 			<li>3D Textures</li>
 			<li>2D Texture Arrays</li>
 			<li>Multisampled Renderbuffers</li>
-<<<<<<< HEAD
+			<li>Non-power of two (POT) textures work just the same as POT textures now. No resizing is required for best quality.</li>
 			<li>Uniform Buffer Objects</li>
-=======
-			<li>Non-power of two (POT) textures work just the same as POT textures now. No resizing is required for best quality.</li>
->>>>>>> a71666b7
 		</ul>
 
 	</p>
