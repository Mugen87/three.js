--- conflicted
+++ resolved
@@ -394,12 +394,9 @@
 		Returns the viewport.
 		</p>
 
-<<<<<<< HEAD
-=======
 		<h3>[method:null initTexture]( [param:Texture texture] )</h3>
 		<p> Initializes the given texture. Useful for preloading a texture rather than waiting until first render (which can cause noticeable lags due to decode and GPU upload overhead).</p>
 
->>>>>>> 9987d597
 		<h3>[method:null resetGLState]( )</h3>
 		<p>Reset the GL state to default. Called internally if the WebGL context is lost.</p>
 
