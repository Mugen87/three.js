--- conflicted
+++ resolved
@@ -55,22 +55,12 @@
 		as long as video is playing - the [page:VideoTexture VideoTexture] class handles this automatically.
 		</p>
 
-<<<<<<< HEAD
 		<h3>[property:TextureImage textureImage]</h3>
 		<p>
 		This property wraps the actual [page:Texture.image image] property into an object so it can be shared across different textures
 		without causing multiple GPU uploads.
 		</p>
 
-		<h3>[property:Boolean isTexture]</h3>
-		<p>
-			Used to check whether this or derived classes are Textures. Default is *true*.<br /><br />
-
-			You should not change this, as it is used internally for optimisation.
-		</p>
-
-=======
->>>>>>> 1f3790d9
 		<h3>[property:array mipmaps]</h3>
 		<p>
 		Array of user-specified mipmaps (optional).
