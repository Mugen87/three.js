--- conflicted
+++ resolved
@@ -113,9 +113,8 @@
 
 		<h2>Methods</h2>
 
-<<<<<<< HEAD
 		<h3>[page:EventDispatcher EventDispatcher] methods are available on this class.</h3>
-=======
+
 		<h3>[method:this applyMatrix3]( [param:Matrix3 m] )</h3>
 		<p>Applies matrix [page:Matrix3 m] to every Vector3 element of this BufferAttribute.</p>
 
@@ -127,7 +126,6 @@
 
 		<h3>[method:this transformDirection]( [param:Matrix4 m] )</h3>
 		<p>Applies matrix [page:Matrix4 m] to every Vector3 element of this BufferAttribute, interpreting the elements as a direction vectors.</p>
->>>>>>> fa2a44d6
 
 		<h3>[method:BufferAttribute clone]() </h3>
 		<p>Return a copy of this bufferAttribute.</p>
